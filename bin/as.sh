--- conflicted
+++ resolved
@@ -523,10 +523,6 @@
     echo "Attach success."
 
     if [ ${ATTACH_ONLY} = false ]; then
-<<<<<<< HEAD
-      echo "Connecting to arthas server... current time is `date '+%Y-%m-%d %H:%M:%S'`"
-=======
->>>>>>> 8c4f1c75
       active_console ${arthas_local_version}
     fi
 }

#!/usr/bin/env bash

# WIKI: https://alibaba.github.io/arthas
# This script only supports bash, do not support posix sh.
# If you have the problem like Syntax error: "(" unexpected (expecting "fi"),
# Try to run "bash -version" to check the version.
# Try to visit WIKI to find a solution.

# program : Arthas
#  author : Core Engine @ Taobao.com
#    date : 2018-09-17

# current arthas script version
ARTHAS_SCRIPT_VERSION=3.0.4

# define arthas's home
ARTHAS_HOME=${HOME}/.arthas

# define arthas's lib
ARTHAS_LIB_DIR=${ARTHAS_HOME}/lib

# define arthas's temp dir
TMP_DIR=/tmp

# last update arthas version
ARTHAS_VERSION=

# arthas remote url
ARTHAS_REMOTE_VERSION_URL="http://search.maven.org/solrsearch/select?q=g:%22com.taobao.arthas%22+AND+a:%22arthas-packaging%22"
ARTHAS_REMOTE_DOWNLOAD_URL="http://search.maven.org/classic/remotecontent?filepath=com/taobao/arthas/arthas-packaging"

# update timeout(sec)
SO_TIMEOUT=5

# define default target ip
DEFAULT_TARGET_IP="127.0.0.1"

# define default target port
DEFAULT_TELNET_PORT="3658"
DEFAULT_HTTP_PORT="8563"

# define JVM's OPS
JVM_OPTS=""

# define default batch mode
BATCH_MODE=false

# if true, the script will only attach the agent to target jvm.
ATTACH_ONLY=false

# define batch script location
BATCH_SCRIPT=

ARTHAS_OPTS="-Djava.awt.headless=true"

OS_TYPE=
case "$(uname -s)" in
    Linux*)     OS_TYPE=Linux;;
    Darwin*)    OS_TYPE=Mac;;
    CYGWIN*)    OS_TYPE=Cygwin;;
    MINGW*)     OS_TYPE=MinGw;;
    *)          OS_TYPE="UNKNOWN"
esac

# check curl/grep/awk/telent/unzip command
if ! [ -x "$(command -v curl)" ]; then
  echo 'Error: curl is not installed.' >&2
  exit 1
fi
if ! [ -x "$(command -v grep)" ]; then
  echo 'Error: grep is not installed.' >&2
  exit 1
fi
if ! [ -x "$(command -v awk)" ]; then
  echo 'Error: awk is not installed.' >&2
  exit 1
fi
if ! [ -x "$(command -v telnet)" ]; then
  echo 'Error: telnet is not installed.' >&2
  exit 1
fi
if ! [ -x "$(command -v unzip)" ]; then
  echo 'Error: unzip is not installed.' >&2
  exit 1
fi

# exit shell with err_code
# $1 : err_code
# $2 : err_msg
exit_on_err()
{
    [[ ! -z "${2}" ]] && echo "${2}" 1>&2
    exit ${1}
}


# get with default value
# $1 : target value
# $2 : default value
default()
{
    [[ ! -z "${1}" ]] && echo "${1}" || echo "${2}"
}


# check arthas permission
check_permission()
{
    [ ! -w "${HOME}" ] \
        && exit_on_err 1 "permission denied, ${HOME} is not writable."
}


# reset arthas work environment
# reset some options for env
reset_for_env()
{

    # init ARTHAS' lib
    mkdir -p "${ARTHAS_LIB_DIR}" \
        || exit_on_err 1 "create ${ARTHAS_LIB_DIR} fail."

    # if env define the JAVA_HOME, use it first
    # if is alibaba opts, use alibaba ops's default JAVA_HOME
    [ -z "${JAVA_HOME}" ] && JAVA_HOME=/opt/taobao/java

    # iterater throught candidates to find a proper JAVA_HOME at least contains tools.jar which is required by arthas.
    if [ ! -d "${JAVA_HOME}" ]; then
        JAVA_HOME_CANDIDATES=($(ps aux | grep java | grep -v 'grep java' | awk '{print $11}' | sed -n 's/\/bin\/java$//p'))
        for JAVA_HOME_TEMP in ${JAVA_HOME_CANDIDATES[@]}; do
            if [ -f "${JAVA_HOME_TEMP}/lib/tools.jar" ]; then
                JAVA_HOME=${JAVA_HOME_TEMP}
                break
            fi
        done
    fi

    # maybe 1.8.0_162 , 11-ea
    local JAVA_VERSION

    local IFS=$'\n'
    # remove \r for Cygwin
    local lines=$("${JAVA_HOME}"/bin/java -version 2>&1 | tr '\r' '\n')
    for line in $lines; do
      if [[ (-z $JAVA_VERSION) && ($line = *"version \""*) ]]
      then
        local ver=$(echo $line | sed -e 's/.*version "\(.*\)"\(.*\)/\1/; 1q')
        # on macOS, sed doesn't support '?'
        if [[ $ver = "1."* ]]
        then
          JAVA_VERSION=$(echo $ver | sed -e 's/1\.\([0-9]*\)\(.*\)/\1/; 1q')
        else
          JAVA_VERSION=$(echo $ver | sed -e 's/\([0-9]*\)\(.*\)/\1/; 1q')
        fi
      fi
    done

    # when java version greater than 9, there is no tools.jar
    if [[ "$JAVA_VERSION" -lt 9 ]];then
      # check tools.jar exists
      if [ ! -f "${JAVA_HOME}/lib/tools.jar" ]; then
          exit_on_err 1 "${JAVA_HOME}/lib/tools.jar does not exist, arthas could not be launched!"
      else
          BOOT_CLASSPATH=-Xbootclasspath/a:${JAVA_HOME}/lib/tools.jar
      fi
    fi

    # reset CHARSET for alibaba opts, we use GBK
    [[ -x /opt/taobao/java ]] && JVM_OPTS="-Dinput.encoding=GBK ${JVM_OPTS} "

}

# get latest version from local
get_local_version()
{
    ls "${ARTHAS_LIB_DIR}" | sort | tail -1
}

# get latest version from remote
get_remote_version()
{
    curl -sLk --connect-timeout ${SO_TIMEOUT} "${ARTHAS_REMOTE_VERSION_URL}" | sed 's/{.*latestVersion":"*\([0-9a-zA-Z\\.\\-]*\)"*,*.*}/\1/'
}

# update arthas if necessary
update_if_necessary()
{
    local update_version=$1

    if [ ! -d "${ARTHAS_LIB_DIR}/${update_version}" ]; then
        echo "updating version ${update_version} ..."

        local temp_target_lib_dir="$TMP_DIR/temp_${update_version}_$$"
        local temp_target_lib_zip="${temp_target_lib_dir}/arthas-${update_version}-bin.zip"
        local target_lib_dir="${ARTHAS_LIB_DIR}/${update_version}/arthas"
        mkdir -p "${target_lib_dir}"

        # clean
        rm -rf "${temp_target_lib_dir}"
        rm -rf "${target_lib_dir}"

        mkdir -p "${temp_target_lib_dir}" \
            || exit_on_err 1 "create ${temp_target_lib_dir} fail."

        # download current arthas version
        curl \
            -#Lk \
            --connect-timeout ${SO_TIMEOUT} \
            -o "${temp_target_lib_zip}" \
            "${ARTHAS_REMOTE_DOWNLOAD_URL}/${update_version}/arthas-packaging-${update_version}-bin.zip"  \
        || return 1

        # unzip arthas lib
        unzip "${temp_target_lib_zip}" -d "${temp_target_lib_dir}" || (rm -rf "${temp_target_lib_dir}" \
        "${ARTHAS_LIB_DIR}/${update_version}" && return 1)

        # rename
        mv "${temp_target_lib_dir}" "${target_lib_dir}" || return 1

        # print success
        echo "update completed."
    fi
}

# the usage
usage()
{
    echo "
Usage:
    $0 [-b [-f SCRIPT_FILE]] [debug] [--use-version VERSION] [--attach-only] <PID>[@IP:TELNET_PORT:HTTP_PORT]
    [debug]         : start the agent in debug mode
    <PID>           : the target Java Process ID
    [IP]            : the target's IP
    [TELNET_PORT]   : the target's PORT for telnet
    [HTTP_PORT]     : the target's PORT for http
    [-b]            : batch mode, which will disable interactive process selection.
    [-f]            : specify the path to batch script file.
    [--attach-only] : only attach the arthas agent to target jvm.
    [--use-version] : use the specified arthas version to attach.
    [--versions]    : list all arthas versions.

Example:
    ./as.sh <PID>
    ./as.sh <PID>@[IP]
    ./as.sh <PID>@[IP:PORT]
    ./as.sh debug <PID>
    ./as.sh -b <PID>
    ./as.sh -b -f /path/to/script
    ./as.sh --attach-only <PID>
    ./as.sh --use-version 3.0.5.20180919185025 <PID>
    ./as.sh --versions

Here is the list of possible java process(es) to attatch:
"

"${JAVA_HOME}"/bin/jps -l | grep -v sun.tools.jps.Jps

}

# list arthas versions
list_versions()
{
    echo "Arthas versions under ${ARTHAS_LIB_DIR}:"
    ls -1 "${ARTHAS_LIB_DIR}"
}

# parse the argument
parse_arguments()
{
    if ([ "$1" = "-h" ] || [ "$1" = "--help" ] || [ "$1" = "-help" ]) ; then
        usage
        exit 0
    fi

    if ([ "$1" = "--versions" ]) ; then
        list_versions
        exit 0
    fi

    if [ "$1" = "-b" ]; then
       BATCH_MODE=true
       shift
       if [ "$1" = "-f" ]; then
           if [ "x$2" != "x" ] && [ -f $2 ]; then
               BATCH_SCRIPT=$2
               echo "Using script file for batch mode: $BATCH_SCRIPT"
               shift # -f
               shift # /path/to/script
           else
               echo "Invalid script file $2."
               return 1
           fi
        fi
    fi

    if [ "$1" = "debug" ] ; then
      if [ -z "$JPDA_TRANSPORT" ]; then
        JPDA_TRANSPORT="dt_socket"
      fi
      if [ -z "$JPDA_ADDRESS" ]; then
        JPDA_ADDRESS="8888"
      fi
      if [ -z "$JPDA_SUSPEND" ]; then
        JPDA_SUSPEND="n"
      fi
      if [ -z "$JPDA_OPTS" ]; then
        JPDA_OPTS="-agentlib:jdwp=transport=$JPDA_TRANSPORT,address=$JPDA_ADDRESS,server=y,suspend=$JPDA_SUSPEND"
      fi
      ARTHAS_OPTS="$JPDA_OPTS $ARTHAS_OPTS"
      shift
    fi

    # use custom version
    if [ "$1" = "--use-version" ]; then
      shift
      ARTHAS_VERSION=$1
      shift
    fi

    # attach only mode
    if [ "$1" = "--attach-only" ]; then
      ATTACH_ONLY=true
      shift
    fi

    TARGET_PID=$(echo ${1}|awk -F "@"   '{print $1}');
    TARGET_IP=$(echo ${1}|awk -F "@|:" '{print $2}');
    TELNET_PORT=$(echo ${1}|awk -F ":"   '{print $2}');
    HTTP_PORT=$(echo ${1}|awk -F ":"   '{print $3}');

    # check pid
    if [ -z ${TARGET_PID} ] && [ ${BATCH_MODE} = false ]; then
        # interactive mode
        # backup IFS: https://github.com/alibaba/arthas/issues/128
        local IFS_backup=$IFS
        IFS=$'\n'
        CANDIDATES=($("${JAVA_HOME}"/bin/jps -l | grep -v sun.tools.jps.Jps | awk '{print $0}'))

        if [ ${#CANDIDATES[@]} -eq 0 ]; then
            echo "Error: no available java process to attach."
            # recover IFS
            IFS=$IFS_backup
            return 1
        fi

        echo "Found existing java process, please choose one and hit RETURN."

        index=0
        suggest=1
        # auto select tomcat/pandora-boot process
        for process in "${CANDIDATES[@]}"; do
            index=$(($index+1))
            if [ $(echo ${process} | grep -c org.apache.catalina.startup.Bootstrap) -eq 1 ] \
                || [ $(echo ${process} | grep -c com.taobao.pandora.boot.loader.SarLauncher) -eq 1 ]
            then
               suggest=${index}
               break
            fi
        done

        index=0
        for process in "${CANDIDATES[@]}"; do
            index=$(($index+1))
            if [ ${index} -eq ${suggest} ]; then
                echo "* [$index]: ${process}"
            else
                echo "  [$index]: ${process}"
            fi
        done

        read choice

        if [ -z ${choice} ]; then
            choice=${suggest}
        fi

        TARGET_PID=`echo ${CANDIDATES[$(($choice-1))]} | cut -d ' ' -f 1`
        # recover IFS
        IFS=$IFS_backup
    elif [ -z ${TARGET_PID} ]; then
        # batch mode is enabled, no interactive process selection.
        echo "Illegal arguments, the <PID> is required." 1>&2
        return 1
    fi

    # reset ${ip} to default if empty
    [ -z ${TARGET_IP} ] && TARGET_IP=${DEFAULT_TARGET_IP}

    # reset ${port} to default if empty
    [ -z ${TELNET_PORT} ] && TELNET_PORT=${DEFAULT_TELNET_PORT}
    [ -z ${HTTP_PORT} ] && HTTP_PORT=${DEFAULT_HTTP_PORT}

    return 0

}


# attach arthas to target jvm
# $1 : arthas_local_version
attach_jvm()
{
    local arthas_version=$1
    local arthas_lib_dir=${ARTHAS_LIB_DIR}/${arthas_version}/arthas

    # http://www.inonit.com/cygwin/faq/
    if [ "${OS_TYPE}" = "Cygwin" ]; then
        arthas_lib_dir=`cygpath -wp $arthas_lib_dir`
    fi

    echo "Attaching to ${TARGET_PID} using version ${1}..."

    if [ ${TARGET_IP} = ${DEFAULT_TARGET_IP} ]; then
        "${JAVA_HOME}"/bin/java \
            ${ARTHAS_OPTS} "${BOOT_CLASSPATH}" ${JVM_OPTS} \
            -jar "${arthas_lib_dir}/arthas-core.jar" \
                -pid ${TARGET_PID} \
                -target-ip ${TARGET_IP} \
                -telnet-port ${TELNET_PORT} \
                -http-port ${HTTP_PORT} \
                -core "${arthas_lib_dir}/arthas-core.jar" \
                -agent "${arthas_lib_dir}/arthas-agent.jar"
    fi
}

sanity_check() {
    # only Linux/Mac support ps to find process, Cygwin/MinGw may fail.
    if ([ "${OS_TYPE}" != "Linux" ] && [ "${OS_TYPE}" != "Mac" ]); then
        return
    fi

    # 0 check whether the pid exist
    local pid=$(ps -p ${TARGET_PID} -o pid=)
    if [ -z ${pid} ]; then
        exit_on_err 1 "The target pid (${TARGET_PID}) does not exist!"
    fi

    # 1 check the current user matches the process owner
    local current_user=$(id -u -n)
    # the last '=' after 'user' eliminates the column header
    local target_user=$(ps -p "${TARGET_PID}" -o user=)
    if [ "$current_user" != "$target_user" ]; then
        echo "The current user ($current_user) does not match with the owner of process ${TARGET_PID} ($target_user)."
        echo "To solve this, choose one of the following command:"
        echo "  1) sudo su $target_user && ./as.sh"
        echo "  2) sudo -u $target_user -EH ./as.sh"
        exit_on_err 1
    fi
}

# active console
# $1 : arthas_local_version
active_console()
{
    local arthas_version=$1
    local arthas_lib_dir=${ARTHAS_LIB_DIR}/${arthas_version}/arthas

    # http://www.inonit.com/cygwin/faq/
    if [ "${OS_TYPE}" = "Cygwin" ]; then
        arthas_lib_dir=`cygpath -wp $arthas_lib_dir`
    fi

    if [ "${BATCH_MODE}" = "true" ]; then
        "${JAVA_HOME}/bin/java" ${ARTHAS_OPTS} ${JVM_OPTS} \
             -jar "${arthas_lib_dir}/arthas-client.jar" \
             ${TARGET_IP} \
             -p ${TELNET_PORT} \
             -f ${BATCH_SCRIPT}
    elif type telnet 2>&1 >> /dev/null; then
        # use telnet
        if [[ $(command -v telnet) == *"system32"* ]] ; then
            # Windows/system32/telnet.exe can not run in Cygwin/MinGw
            echo "It seems that current bash is under Windows. $(command -v telnet) can not run under bash."
            echo "Please start cmd.exe from Windows start menu, and then run telnet ${TARGET_IP} ${TELNET_PORT} to connect to target process."
            echo "Or visit http://localhost:8563/ to connect to target process."
            return 1
        fi
        echo "telnet connecting to arthas server... current timestamp is `date +%s`"
        telnet ${TARGET_IP} ${TELNET_PORT}
    else
        echo "'telnet' is required." 1>&2
        return 1
    fi
}

# the main
main()
{
    echo "Arthas script version: $ARTHAS_SCRIPT_VERSION"

    check_permission
    reset_for_env

    parse_arguments "${@}" \
        || exit_on_err 1 "$(usage)"

    local remote_version=$(get_remote_version)

    if [ -z "${ARTHAS_VERSION}" ]; then
        update_if_necessary "${remote_version}" || echo "update fail, ignore this update." 1>&2
    else
        update_if_necessary "${ARTHAS_VERSION}" || echo "update fail, ignore this update." 1>&2
    fi

    local arthas_local_version=$(get_local_version)

    if [ ! -z "${ARTHAS_VERSION}" ]; then
        arthas_local_version=${ARTHAS_VERSION}
    fi

    if [ ! -d "${ARTHAS_LIB_DIR}/${arthas_local_version}" ]; then
        exit_on_err 1 "arthas not found, please check your network."
    fi

    sanity_check

    echo "Calculating attach execution time..."
    time (attach_jvm "${arthas_local_version}" || exit 1)

    if [ $? -ne 0 ]; then
        exit_on_err 1 "attach to target jvm (${TARGET_PID}) failed, check ${HOME}/logs/arthas/arthas.log or stderr of target jvm for any exceptions."
    fi

    echo "Attach success."

    if [ ${ATTACH_ONLY} = false ]; then
<<<<<<< HEAD
      echo "Connecting to arthas server... current time is `date '+%Y-%m-%d %H:%M:%S'`"
=======
>>>>>>> 0dfdfbbe
      active_console ${arthas_local_version}
    fi
}



main "${@}"<|MERGE_RESOLUTION|>--- conflicted
+++ resolved
@@ -523,10 +523,6 @@
     echo "Attach success."
 
     if [ ${ATTACH_ONLY} = false ]; then
-<<<<<<< HEAD
-      echo "Connecting to arthas server... current time is `date '+%Y-%m-%d %H:%M:%S'`"
-=======
->>>>>>> 0dfdfbbe
       active_console ${arthas_local_version}
     fi
 }

--- conflicted
+++ resolved
@@ -94,7 +94,6 @@
                 <version>7.0</version>
             </dependency>
             <dependency>
-<<<<<<< HEAD
                 <groupId>org.ow2.asm</groupId>
                 <artifactId>asm-util</artifactId>
                 <version>7.0</version>
@@ -103,11 +102,11 @@
                 <groupId>org.ow2.asm</groupId>
                 <artifactId>asm-analysis</artifactId>
                 <version>7.0</version>
-=======
+            </dependency>
+            <dependency>
                 <groupId>org.benf</groupId>
                 <artifactId>cfr</artifactId>
                 <version>0.145</version>
->>>>>>> a02bb8f6
             </dependency>
             <dependency>
                 <groupId>com.alibaba.middleware</groupId>

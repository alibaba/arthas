{
  "name": "arthaswebconsole",
  "private": false,
  "version": "0.1.4",
  "scripts": {
    "dev": "vite --port 8000",
    "build": "vue-tsc --noEmit && vite build",
    "preview": "vite preview"
  },
  "dependencies": {
    "@headlessui/vue": "^1.6.6",
    "@heroicons/vue": "^1.0.6",
    "@highlightjs/vue-plugin": "^2.1.0",
    "@xstate/vue": "^2.0.0",
    "daisyui": "^2.31.0",
    "echarts": "^5.3.3",
    "global": "^4.4.0",
    "highlight.js": "^11.6.0",
<<<<<<< HEAD
=======
    "npminstall": "^6.5.1",
>>>>>>> c371e722
    "pinia": "^2.0.15",
    "typings": "^2.1.1",
    "vue": "^3.2.25",
    "vue-router": "4",
    "xstate": "^4.32.1",
    "xterm": "^5.0.0",
    "xterm-addon-fit": "^0.6.0",
    "xterm-addon-webgl": "^0.13.0"
  },
  "devDependencies": {
    "@types/node": "^18.7.2",
    "@vitejs/plugin-vue": "^2.3.3",
    "autoprefixer": "^10.4.7",
    "postcss": "^8.4.14",
    "tailwindcss": "^3.1.4",
    "typescript": "^4.7.4",
    "vite": "^2.9.9",
    "vue-tsc": "^0.34.7"
  }
}<|MERGE_RESOLUTION|>--- conflicted
+++ resolved
@@ -14,14 +14,8 @@
     "@xstate/vue": "^2.0.0",
     "daisyui": "^2.31.0",
     "echarts": "^5.3.3",
-    "global": "^4.4.0",
     "highlight.js": "^11.6.0",
-<<<<<<< HEAD
-=======
-    "npminstall": "^6.5.1",
->>>>>>> c371e722
     "pinia": "^2.0.15",
-    "typings": "^2.1.1",
     "vue": "^3.2.25",
     "vue-router": "4",
     "xstate": "^4.32.1",

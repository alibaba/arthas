--- conflicted
+++ resolved
@@ -133,13 +133,7 @@
         version:{{ version }}
       </div>
       <button v-if="fetchS.jobRunning" @click.prevent="interruptEvent"
-<<<<<<< HEAD
-      
-        class="bg-red-600 text-white h-1/2 p-2 rounded hover:bg-red-400 transition mr-4">interrupt</button>
-=======
-        class="bg-error text-error-content h-1/2 p-2 rounded hover:bg-red-400 transition mr-4">interrupt</button>
-
->>>>>>> 28d9890f
+        class="bg-error text-error-content h-1/2 p-2 hover:bg-red-400 transition mr-4">interrupt</button>
       <button class=" rounded-full bg-gray-200 h-12 w-12 flex justify-center items-center mr-4 " @click="reset">
         <refresh-icon class=" text-gray-500 h-3/4 w-3/4" :class="restBtnclass" />
       </button>

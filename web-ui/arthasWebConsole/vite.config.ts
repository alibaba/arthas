--- conflicted
+++ resolved
@@ -5,14 +5,8 @@
 // https://vitejs.dev/config/
 export default defineConfig({
   plugins: [vue({
-    // reactivityTransform: path.resolve(__dirname, "./ui"),
-<<<<<<< HEAD
     reactivityTransform:true
-=======
-    // reactivityTransform:true
->>>>>>> c371e722
   })],
-  // root:path.resolve(__dirname,"src"),
   resolve: {
     alias: {
       "@": path.resolve(__dirname, "./ui/src/"),

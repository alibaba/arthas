<!doctype html>
<html lang="en" data-theme="corporate">

<head>
    <meta charset="utf-8">
    <link rel="icon" href="/favicon.ico" />
    <meta name="viewport" content="width=device-width, initial-scale=1, shrink-to-fit=no">
<<<<<<< HEAD
=======
    <!-- <link href="/src/main.css" rel="stylesheet" /> -->
>>>>>>> c371e722
    <title>Arthas Console</title>
</head>

<body>
<<<<<<< HEAD
    <div id="app"></div>
    <script src="./src/main.ts" type="module"></script>

=======
    <!-- <nav class="navbar navbar-expand navbar-light flex-column flex-md-row bd-navbar
    bg-light
    ">
        <a href="https://github.com/alibaba/arthas" target="_blank" title="" class="navbar-brand"><img src="logo.png"
                alt="Arthas" title="Welcome to Arthas web console" style="height: 25px;" class="img-responsive"></a>

        <button class="navbar-toggler" type="button" data-toggle="collapse" data-target="#navbarSupportedContent"
            aria-controls="navbarSupportedContent" aria-expanded="false" aria-label="Toggle navigation">
            <span class="navbar-toggler-icon"></span>
        </button>

        <div class="collapse navbar-collapse" id="navbarSupportedContent">
            <ul class="navbar-nav mr-auto">
                <li class="nav-item active">
                    <a class="nav-link" href="https://arthas.aliyun.com/doc" target="_blank">Documentation
                        <span class="sr-only">(current)</span></a>
                </li>
                <li class="nav-item">
                    <a class="nav-link" href="https://arthas.aliyun.com/doc/arthas-tutorials.html"
                        target="_blank">Online Tutorials</a>
                </li>
                <li class="nav-item">
                    <a class="nav-link" href="https://github.com/alibaba/arthas" target="_blank">Github</a>
                </li>
            </ul>
        </div>

        <form class="form-inline my-2 my-lg-0">
            <div class="col">
                <div class="input-group ">
                    <div class="input-group-prepend">
                        <span class="input-group-text" id="ip-addon">IP</span>
                    </div>
                    <input value="127.0.0.1" v-model="ip" type="text" class="form-control" name="ip" id="ip"
                        placeholder="please enter ip address" aria-label="ip" aria-describedby="ip-addon">
                </div>
            </div>

            <div class="col">
                <div class="input-group ">
                    <div class="input-group-prepend">
                        <span class="input-group-text" id="port-addon">Port</span>
                    </div>
                    <input value="3658" v-model="port" type="text" class="form-control" name="port" id="port"
                        placeholder="please enter port" aria-label="port" aria-describedby="port-addon">
                </div>
            </div>

            <div class="col-inline">
                <button title="connect" type="button" class="btn btn-info form-control"
                    onclick="startConnect()">Connect</button>
                <button title="disconnect" type="button" class="btn btn-info form-control"
                    onclick="disconnect()">Disconnect</button>
                <a target="_blank" href="arthas-output/" class="btn btn-info" role="button">Arthas Output</a>
            </div>

        </form>

    </nav>

    <div class="container-fluid px-0">
        <div class="col px-0" id="terminal-card">
            <div id="terminal"></div>
        </div>
    </div>

    <div title="fullscreen" id="fullSc" class="fullSc">
        <button id="fullScBtn" onclick="xtermFullScreen()"><img src="fullsc.png"></button>
    </div> -->
    <div id="app"></div>
    <script src="./src/main.ts" type="module"></script>
    <!-- <script src="/src/web-console.js" type="module"></script> -->
>>>>>>> c371e722
</body>

</html><|MERGE_RESOLUTION|>--- conflicted
+++ resolved
@@ -5,92 +5,12 @@
     <meta charset="utf-8">
     <link rel="icon" href="/favicon.ico" />
     <meta name="viewport" content="width=device-width, initial-scale=1, shrink-to-fit=no">
-<<<<<<< HEAD
-=======
-    <!-- <link href="/src/main.css" rel="stylesheet" /> -->
->>>>>>> c371e722
     <title>Arthas Console</title>
 </head>
 
 <body>
-<<<<<<< HEAD
     <div id="app"></div>
     <script src="./src/main.ts" type="module"></script>
-
-=======
-    <!-- <nav class="navbar navbar-expand navbar-light flex-column flex-md-row bd-navbar
-    bg-light
-    ">
-        <a href="https://github.com/alibaba/arthas" target="_blank" title="" class="navbar-brand"><img src="logo.png"
-                alt="Arthas" title="Welcome to Arthas web console" style="height: 25px;" class="img-responsive"></a>
-
-        <button class="navbar-toggler" type="button" data-toggle="collapse" data-target="#navbarSupportedContent"
-            aria-controls="navbarSupportedContent" aria-expanded="false" aria-label="Toggle navigation">
-            <span class="navbar-toggler-icon"></span>
-        </button>
-
-        <div class="collapse navbar-collapse" id="navbarSupportedContent">
-            <ul class="navbar-nav mr-auto">
-                <li class="nav-item active">
-                    <a class="nav-link" href="https://arthas.aliyun.com/doc" target="_blank">Documentation
-                        <span class="sr-only">(current)</span></a>
-                </li>
-                <li class="nav-item">
-                    <a class="nav-link" href="https://arthas.aliyun.com/doc/arthas-tutorials.html"
-                        target="_blank">Online Tutorials</a>
-                </li>
-                <li class="nav-item">
-                    <a class="nav-link" href="https://github.com/alibaba/arthas" target="_blank">Github</a>
-                </li>
-            </ul>
-        </div>
-
-        <form class="form-inline my-2 my-lg-0">
-            <div class="col">
-                <div class="input-group ">
-                    <div class="input-group-prepend">
-                        <span class="input-group-text" id="ip-addon">IP</span>
-                    </div>
-                    <input value="127.0.0.1" v-model="ip" type="text" class="form-control" name="ip" id="ip"
-                        placeholder="please enter ip address" aria-label="ip" aria-describedby="ip-addon">
-                </div>
-            </div>
-
-            <div class="col">
-                <div class="input-group ">
-                    <div class="input-group-prepend">
-                        <span class="input-group-text" id="port-addon">Port</span>
-                    </div>
-                    <input value="3658" v-model="port" type="text" class="form-control" name="port" id="port"
-                        placeholder="please enter port" aria-label="port" aria-describedby="port-addon">
-                </div>
-            </div>
-
-            <div class="col-inline">
-                <button title="connect" type="button" class="btn btn-info form-control"
-                    onclick="startConnect()">Connect</button>
-                <button title="disconnect" type="button" class="btn btn-info form-control"
-                    onclick="disconnect()">Disconnect</button>
-                <a target="_blank" href="arthas-output/" class="btn btn-info" role="button">Arthas Output</a>
-            </div>
-
-        </form>
-
-    </nav>
-
-    <div class="container-fluid px-0">
-        <div class="col px-0" id="terminal-card">
-            <div id="terminal"></div>
-        </div>
-    </div>
-
-    <div title="fullscreen" id="fullSc" class="fullSc">
-        <button id="fullScBtn" onclick="xtermFullScreen()"><img src="fullsc.png"></button>
-    </div> -->
-    <div id="app"></div>
-    <script src="./src/main.ts" type="module"></script>
-    <!-- <script src="/src/web-console.js" type="module"></script> -->
->>>>>>> c371e722
 </body>
 
 </html>
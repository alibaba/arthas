--- conflicted
+++ resolved
@@ -99,14 +99,6 @@
   }).then(response => {
     const result = (response as CommonRes).body.results[0]
     if (result.type === "reset") {
-      // let res = new Map()
-      // Object.entries(result.affect).forEach(([k, v]) => {
-      //   res.set(k, k === "cost" ? [`${v}ms`] : [v])
-      // })
-      // let message = ""
-      // for(const key in result.affect) {
-      //   m
-      // }
       publicS.isSuccess=true
     publicS.SuccessMessage = JSON.stringify(result.affect)
     }
@@ -123,11 +115,7 @@
 <template>
   <nav class=" h-[10vh] flex justify-between items-center min-h-max border-b-2 shadow-orange-300">
     <a class="w-40 flex items-center justify-center" href="https://arthas.aliyun.com/doc/commands.html" target="_blank">
-<<<<<<< HEAD
       <img src="/arthas.png" alt="logo" class=" w-3/4" />
-=======
-      <img src="/arthas.png?url" alt="logo" class=" w-3/4" />
->>>>>>> c371e722
     </a>
 
     <div class="flex items-center h-20">

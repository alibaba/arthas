package com.taobao.arthas.agent;

import java.arthas.Spy;
import java.io.*;
import java.lang.instrument.Instrumentation;
import java.lang.reflect.Method;
import java.net.URL;
<<<<<<< HEAD
import java.security.CodeSource;
=======
import java.net.URLDecoder;
>>>>>>> 5bb70c6b
import java.util.jar.JarFile;

/**
 * 代理启动类
 *
 * @author vlinux on 15/5/19.
 */
public class AgentBootstrap {

    private static final String ADVICEWEAVER = "com.taobao.arthas.core.advisor.AdviceWeaver";
    private static final String ON_BEFORE = "methodOnBegin";
    private static final String ON_RETURN = "methodOnReturnEnd";
    private static final String ON_THROWS = "methodOnThrowingEnd";
    private static final String BEFORE_INVOKE = "methodOnInvokeBeforeTracing";
    private static final String AFTER_INVOKE = "methodOnInvokeAfterTracing";
    private static final String THROW_INVOKE = "methodOnInvokeThrowTracing";
    private static final String RESET = "resetArthasClassLoader";
    private static final String ARTHAS_SPY_JAR = "arthas-spy.jar";
    private static final String ARTHAS_CONFIGURE = "com.taobao.arthas.core.config.Configure";
    private static final String ARTHAS_BOOTSTRAP = "com.taobao.arthas.core.server.ArthasBootstrap";
    private static final String TO_CONFIGURE = "toConfigure";
    private static final String GET_JAVA_PID = "getJavaPid";
    private static final String GET_INSTANCE = "getInstance";
    private static final String IS_BIND = "isBind";
    private static final String BIND = "bind";

    private static PrintStream ps = System.err;
    static {
        try {
            File log = new File(System.getProperty("user.home") + File.separator + "logs" + File.separator
                    + "arthas" + File.separator + "arthas.log");
            if (!log.exists()) {
                log.getParentFile().mkdirs();
                log.createNewFile();
            }
            ps = new PrintStream(new FileOutputStream(log, true));
        } catch (Throwable t) {
            t.printStackTrace(ps);
        }
    }

    // 全局持有classloader用于隔离 Arthas 实现
    private static volatile ClassLoader arthasClassLoader;

    public static void premain(String args, Instrumentation inst) {
        main(true, args, inst);
    }

    public static void agentmain(String args, Instrumentation inst) {
        main(args, inst);
    }

    /**
     * 让下次再次启动时有机会重新加载
     */
    public synchronized static void resetArthasClassLoader() {
        arthasClassLoader = null;
    }

    private static ClassLoader getClassLoader(Instrumentation inst, File spyJarFile, File agentJarFile) throws Throwable {
        // 将Spy添加到BootstrapClassLoader
        inst.appendToBootstrapClassLoaderSearch(new JarFile(spyJarFile));

        // 构造自定义的类加载器，尽量减少Arthas对现有工程的侵蚀
        return loadOrDefineClassLoader(agentJarFile);
    }

    private static ClassLoader loadOrDefineClassLoader(File agentJar) throws Throwable {
        if (arthasClassLoader == null) {
            arthasClassLoader = new ArthasClassloader(new URL[]{agentJar.toURI().toURL()});
        }
        return arthasClassLoader;
    }

    private static void initSpy(ClassLoader classLoader) throws ClassNotFoundException, NoSuchMethodException {
        Class<?> adviceWeaverClass = classLoader.loadClass(ADVICEWEAVER);
        Method onBefore = adviceWeaverClass.getMethod(ON_BEFORE, int.class, ClassLoader.class, String.class,
                String.class, String.class, Object.class, Object[].class);
        Method onReturn = adviceWeaverClass.getMethod(ON_RETURN, Object.class);
        Method onThrows = adviceWeaverClass.getMethod(ON_THROWS, Throwable.class);
        Method beforeInvoke = adviceWeaverClass.getMethod(BEFORE_INVOKE, int.class, String.class, String.class, String.class);
        Method afterInvoke = adviceWeaverClass.getMethod(AFTER_INVOKE, int.class, String.class, String.class, String.class);
        Method throwInvoke = adviceWeaverClass.getMethod(THROW_INVOKE, int.class, String.class, String.class, String.class);
        Method reset = AgentBootstrap.class.getMethod(RESET);
        Spy.initForAgentLauncher(classLoader, onBefore, onReturn, onThrows, beforeInvoke, afterInvoke, throwInvoke, reset);
    }

<<<<<<< HEAD
    private static synchronized void main(final String args, final Instrumentation inst) {
        main(false, args, inst);
    }
    private static synchronized void main(boolean premain, final String args, final Instrumentation inst) {
        try {
            ps.println("Arthas server agent start...");
=======
    private static synchronized void main(String args, final Instrumentation inst) {
        try {
            ps.println("Arthas server agent start...");
            // 传递的args参数分两个部分:agentJar路径和agentArgs, 分别是Agent的JAR包路径和期望传递到服务端的参数
            args = decodeArg(args);
            int index = args.indexOf(';');
            String agentJar = args.substring(0, index);
            final String agentArgs = args.substring(index);
>>>>>>> 5bb70c6b


            // 传递的args参数分两个部分:agentJar路径和agentArgs, 分别是Agent的JAR包路径和期望传递到服务端的参数
            String agentJar = null;
            File agentJarFile = null;
            String agentArgs = null;
            if (premain && (args == null || args.trim().isEmpty())) {
                // 当时premain启动时，并且没有配置参数时，尝试从arthas-agent.jar所在的目录查找 arthas-core.jar
                CodeSource codeSource = AgentBootstrap.class.getProtectionDomain().getCodeSource();
                URL agentJarLocation = codeSource.getLocation();
                agentJarFile = new File(new File(agentJarLocation.getFile()).getParentFile(), "arthas-core.jar");

                /**
                 * 当用户没有配置参数时，默认的配置字符串 TODO 默认值是否要设置到 com.taobao.arthas.core.config.Configure
                 */
                agentArgs = "telnetPort=3658;httpPort=8563;ip=127.0.0.1;sessionTimeout=1800";
            } else {
                int index = args.indexOf(';');
                agentJar = args.substring(0, index);
                agentArgs = args.substring(index, args.length());

                agentJarFile = new File(agentJar);
                if (!agentJarFile.exists()) {
                    ps.println("Agent jar file does not exist: " + agentJarFile);
                    return;
                }
            }
            if(agentArgs == null) {
                agentArgs = "";
            }
            final String finalAgentArgs = agentArgs;

            File spyJarFile = new File(agentJarFile.getParentFile(), ARTHAS_SPY_JAR);
            if (!spyJarFile.exists()) {
                ps.println("Spy jar file does not exist: " + spyJarFile);
                return;
            }

            /**
             * Use a dedicated thread to run the binding logic to prevent possible memory leak. #195
             */
            final ClassLoader agentLoader = getClassLoader(inst, spyJarFile, agentJarFile);
            initSpy(agentLoader);

            Thread bindingThread = new Thread() {
                @Override
                public void run() {
                    try {
                        bind(inst, agentLoader, finalAgentArgs);
                    } catch (Throwable throwable) {
                        throwable.printStackTrace(ps);
                    }
                }
            };

            bindingThread.setName("arthas-binding-thread");
            bindingThread.start();
            bindingThread.join();
        } catch (Throwable t) {
            t.printStackTrace(ps);
            try {
                if (ps != System.err) {
                    ps.close();
                }
            } catch (Throwable tt) {
                // ignore
            }
            throw new RuntimeException(t);
        }
    }

    private static void bind(Instrumentation inst, ClassLoader agentLoader, String args) throws Throwable {
        /**
         * <pre>
         * Configure configure = Configure.toConfigure(args);
         * int javaPid = configure.getJavaPid();
         * ArthasBootstrap bootstrap = ArthasBootstrap.getInstance(javaPid, inst);
         * </pre>
         */
        Class<?> classOfConfigure = agentLoader.loadClass(ARTHAS_CONFIGURE);
        Object configure = classOfConfigure.getMethod(TO_CONFIGURE, String.class).invoke(null, args);
        int javaPid = (Integer) classOfConfigure.getMethod(GET_JAVA_PID).invoke(configure);
        Class<?> bootstrapClass = agentLoader.loadClass(ARTHAS_BOOTSTRAP);
        Object bootstrap = bootstrapClass.getMethod(GET_INSTANCE, int.class, Instrumentation.class).invoke(null, javaPid, inst);
        boolean isBind = (Boolean) bootstrapClass.getMethod(IS_BIND).invoke(bootstrap);
        if (!isBind) {
            try {
                ps.println("Arthas start to bind...");
                bootstrapClass.getMethod(BIND, classOfConfigure).invoke(bootstrap, configure);
                ps.println("Arthas server bind success.");
                return;
            } catch (Exception e) {
                ps.println("Arthas server port binding failed! Please check $HOME/logs/arthas/arthas.log for more details.");
                throw e;
            }
        }
        ps.println("Arthas server already bind.");
    }

    private static String decodeArg(String arg) {
        try {
            return URLDecoder.decode(arg, "utf-8");
        } catch (UnsupportedEncodingException e) {
            return arg;
        }
    }
}<|MERGE_RESOLUTION|>--- conflicted
+++ resolved
@@ -5,11 +5,8 @@
 import java.lang.instrument.Instrumentation;
 import java.lang.reflect.Method;
 import java.net.URL;
-<<<<<<< HEAD
 import java.security.CodeSource;
-=======
 import java.net.URLDecoder;
->>>>>>> 5bb70c6b
 import java.util.jar.JarFile;
 
 /**
@@ -97,23 +94,12 @@
         Spy.initForAgentLauncher(classLoader, onBefore, onReturn, onThrows, beforeInvoke, afterInvoke, throwInvoke, reset);
     }
 
-<<<<<<< HEAD
     private static synchronized void main(final String args, final Instrumentation inst) {
         main(false, args, inst);
     }
     private static synchronized void main(boolean premain, final String args, final Instrumentation inst) {
         try {
             ps.println("Arthas server agent start...");
-=======
-    private static synchronized void main(String args, final Instrumentation inst) {
-        try {
-            ps.println("Arthas server agent start...");
-            // 传递的args参数分两个部分:agentJar路径和agentArgs, 分别是Agent的JAR包路径和期望传递到服务端的参数
-            args = decodeArg(args);
-            int index = args.indexOf(';');
-            String agentJar = args.substring(0, index);
-            final String agentArgs = args.substring(index);
->>>>>>> 5bb70c6b
 
 
             // 传递的args参数分两个部分:agentJar路径和agentArgs, 分别是Agent的JAR包路径和期望传递到服务端的参数

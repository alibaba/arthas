package com.taobao.arthas.agent3;

import java.io.File;
import java.io.FileOutputStream;
import java.io.PrintStream;
import java.io.UnsupportedEncodingException;
import java.lang.instrument.Instrumentation;
import java.net.URL;
import java.net.URLDecoder;
import java.security.CodeSource;
import java.util.jar.JarFile;

import com.taobao.arthas.agent.ArthasClassloader;

/**
 * 代理启动类
 *
 * @author vlinux on 15/5/19.
 */
public class AgentBootstrap {
    private static final String ARTHAS_SPY_JAR = "arthas-spy.jar";
    private static final String ARTHAS_CORE_JAR = "arthas-core.jar";
    private static final String ARTHAS_BOOTSTRAP = "com.taobao.arthas.core.server.ArthasBootstrap";
    private static final String GET_INSTANCE = "getInstance";
    private static final String IS_BIND = "isBind";
    private static final String BIND = "bind";

    private static PrintStream ps = System.err;
    static {
        try {
            File arthasLogDir = new File(System.getProperty("user.home") + File.separator + "logs" + File.separator
                    + "arthas" + File.separator);
            if (!arthasLogDir.exists()) {
                arthasLogDir.mkdirs();
            }
            if (!arthasLogDir.exists()) {
                // #572
                arthasLogDir = new File(System.getProperty("java.io.tmpdir") + File.separator + "logs" + File.separator
                        + "arthas" + File.separator);
                if (!arthasLogDir.exists()) {
                    arthasLogDir.mkdirs();
                }
            }

            File log = new File(arthasLogDir, "arthas.log");

            if (!log.exists()) {
                log.createNewFile();
            }
            ps = new PrintStream(new FileOutputStream(log, true));
        } catch (Throwable t) {
            t.printStackTrace(ps);
        }
    }

    // 全局持有classloader用于隔离 Arthas 实现
    private static volatile ClassLoader arthasClassLoader;

    public static void premain(String args, Instrumentation inst) {
        main(args, inst);
    }

    public static void agentmain(String args, Instrumentation inst) {
        main(args, inst);
    }

    /**
     * 让下次再次启动时有机会重新加载
     */
    public synchronized static void resetArthasClassLoader() {
        arthasClassLoader = null;
    }

    private static ClassLoader getClassLoader(Instrumentation inst, File spyJarFile, File arthasCoreJarFile) throws Throwable {
        // 将Spy添加到BootstrapClassLoader
        ClassLoader parent = ClassLoader.getSystemClassLoader().getParent();
        Class<?> spyClass = null;
        if (parent != null) {
            try {
<<<<<<< HEAD
                parent.loadClass("java.arthas.SpyAPI");
=======
                spyClass = parent.loadClass("java.arthas.Spy");
>>>>>>> 6815c8bb
            } catch (Throwable e) {
                // ignore
            }
        }
        if (spyClass == null) {
            inst.appendToBootstrapClassLoaderSearch(new JarFile(spyJarFile));
        }

        // 构造自定义的类加载器，尽量减少Arthas对现有工程的侵蚀
        return loadOrDefineClassLoader(arthasCoreJarFile);
    }

    private static ClassLoader loadOrDefineClassLoader(File arthasCoreJarFile) throws Throwable {
        if (arthasClassLoader == null) {
            arthasClassLoader = new ArthasClassloader(new URL[]{arthasCoreJarFile.toURI().toURL()});
        }
        return arthasClassLoader;
    }

    private static synchronized void main(String args, final Instrumentation inst) {
        try {
            ps.println("Arthas server agent start...");
            // 传递的args参数分两个部分:arthasCoreJar路径和agentArgs, 分别是Agent的JAR包路径和期望传递到服务端的参数
            if (args == null) {
                args = "";
            }
            args = decodeArg(args);

            String arthasCoreJar;
            final String agentArgs;
            int index = args.indexOf(';');
            if (index != -1) {
                arthasCoreJar = args.substring(0, index);
                agentArgs = args.substring(index);
            } else {
                arthasCoreJar = "";
                agentArgs = args;
            }

            File arthasCoreJarFile = new File(arthasCoreJar);
            if (!arthasCoreJarFile.exists()) {
                ps.println("Can not find arthas-core jar file from args: " + arthasCoreJarFile);
                // try to find from arthas-agent.jar directory
                CodeSource codeSource = AgentBootstrap.class.getProtectionDomain().getCodeSource();
                if (codeSource != null) {
                    try {
                        File arthasAgentJarFile = new File(codeSource.getLocation().toURI().getSchemeSpecificPart());
                        arthasCoreJarFile = new File(arthasAgentJarFile.getParentFile(), ARTHAS_CORE_JAR);
                        if (!arthasCoreJarFile.exists()) {
                            ps.println("Can not find arthas-core jar file from agent jar directory: " + arthasAgentJarFile);
                        }
                    } catch (Throwable e) {
                        ps.println("Can not find arthas-core jar file from " + codeSource.getLocation());
                        e.printStackTrace(ps);
                    }
                }
            }
            if (!arthasCoreJarFile.exists()) {
                return;
            }

            File spyJarFile = new File(arthasCoreJarFile.getParentFile(), ARTHAS_SPY_JAR);
            if (!spyJarFile.exists()) {
                ps.println("Spy jar file does not exist: " + spyJarFile);
                return;
            }

            /**
             * Use a dedicated thread to run the binding logic to prevent possible memory leak. #195
             */
            final ClassLoader agentLoader = getClassLoader(inst, spyJarFile, arthasCoreJarFile);

            Thread bindingThread = new Thread() {
                @Override
                public void run() {
                    try {
                        bind(inst, agentLoader, agentArgs);
                    } catch (Throwable throwable) {
                        throwable.printStackTrace(ps);
                    }
                }
            };

            bindingThread.setName("arthas-binding-thread");
            bindingThread.start();
            bindingThread.join();
        } catch (Throwable t) {
            t.printStackTrace(ps);
            try {
                if (ps != System.err) {
                    ps.close();
                }
            } catch (Throwable tt) {
                // ignore
            }
            throw new RuntimeException(t);
        }
    }

    private static void bind(Instrumentation inst, ClassLoader agentLoader, String args) throws Throwable {
        /**
         * <pre>
         * ArthasBootstrap bootstrap = ArthasBootstrap.getInstance(inst);
         * </pre>
         */
        Class<?> bootstrapClass = agentLoader.loadClass(ARTHAS_BOOTSTRAP);
        Object bootstrap = bootstrapClass.getMethod(GET_INSTANCE, Instrumentation.class, String.class).invoke(null, inst, args);
        boolean isBind = (Boolean) bootstrapClass.getMethod(IS_BIND).invoke(bootstrap);
        if (!isBind) {
            try {
                ps.println("Arthas start to bind...");
                bootstrapClass.getMethod(BIND, String.class).invoke(bootstrap, args);
                ps.println("Arthas server bind success.");
                return;
            } catch (Exception e) {
                ps.println("Arthas server port binding failed! Please check $HOME/logs/arthas/arthas.log for more details.");
                throw e;
            }
        }
        ps.println("Arthas server already bind.");
    }

    private static String decodeArg(String arg) {
        try {
            return URLDecoder.decode(arg, "utf-8");
        } catch (UnsupportedEncodingException e) {
            return arg;
        }
    }
}<|MERGE_RESOLUTION|>--- conflicted
+++ resolved
@@ -77,11 +77,7 @@
         Class<?> spyClass = null;
         if (parent != null) {
             try {
-<<<<<<< HEAD
-                parent.loadClass("java.arthas.SpyAPI");
-=======
-                spyClass = parent.loadClass("java.arthas.Spy");
->>>>>>> 6815c8bb
+                spyClass =parent.loadClass("java.arthas.SpyAPI");
             } catch (Throwable e) {
                 // ignore
             }

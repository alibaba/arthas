## FAQ


> For questions that are not in this list, please search in issues. [https://github.com/alibaba/arthas/issues](https://github.com/alibaba/arthas/issues)

##### How much impact does Arthas attach have on the performance of the original process?

[https://github.com/alibaba/arthas/issues/44](https://github.com/alibaba/arthas/issues/44)


##### How to view the result in `json` format

```bash
options json-format true
```

See more at [options](options.md)


##### Can arthas trace native methods

No.

##### Can arthas view the value of a variable in memory?

No. But you can use some tricks to intercept the object with the `tt` command, or fetch it from a static method.

#### How to filter method with the same name?

You can used all variables in [fundamental fields in expressions](advice-class.md) for the condition express to filter method with the same name, you can use the number of parameters `params.length ==1`,parameter type `params[0] instanceof java.lang.Integer`,return value type `returnObj instanceof java.util.List` and so on in one or more combinations as condition express.

You can use `-v` to view the condition express result [https://github.com/alibaba/arthas/issues/1348](https://github.com/alibaba/arthas/issues/1348)

example [arthas-demo](quick-start.md)

```bash
<<<<<<< HEAD
watch demo.MathGame primeFactors traceE '{params,returnObj,throwExp}' -v -n 5 -x 3 'params.length >0 && returnObj instanceof java.util.List'
=======
watch demo.MathGame primeFactors traceE '{params,returnObj,throwExp}' -n 5 -x 3 'params.length >0 && returnObj instanceof java.util.List'
>>>>>>> 39de2fab
``` <|MERGE_RESOLUTION|>--- conflicted
+++ resolved
@@ -25,6 +25,7 @@
 
 No. But you can use some tricks to intercept the object with the `tt` command, or fetch it from a static method.
 
+
 #### How to filter method with the same name?
 
 You can used all variables in [fundamental fields in expressions](advice-class.md) for the condition express to filter method with the same name, you can use the number of parameters `params.length ==1`,parameter type `params[0] instanceof java.lang.Integer`,return value type `returnObj instanceof java.util.List` and so on in one or more combinations as condition express.
@@ -34,9 +35,5 @@
 example [arthas-demo](quick-start.md)
 
 ```bash
-<<<<<<< HEAD
 watch demo.MathGame primeFactors traceE '{params,returnObj,throwExp}' -v -n 5 -x 3 'params.length >0 && returnObj instanceof java.util.List'
-=======
-watch demo.MathGame primeFactors traceE '{params,returnObj,throwExp}' -n 5 -x 3 'params.length >0 && returnObj instanceof java.util.List'
->>>>>>> 39de2fab
 ``` 
# profiler

[`profiler`在线教程](https://arthas.aliyun.com/doc/arthas-tutorials.html?language=cn&id=command-profiler)

::: tip
使用[async-profiler](https://github.com/jvm-profiling-tools/async-profiler)生成火焰图
:::

`profiler` 命令支持生成应用热点的火焰图。本质上是通过不断的采样，然后把收集到的采样结果生成火焰图。

`profiler` 命令基本运行结构是 `profiler action [actionArg]`

`profiler` 命令的格式基本与上游项目 [async-profiler](https://github.com/async-profiler/async-profiler) 保持一致，详细的使用方式可参考上游项目的 README、Github Disscussions 以及其他文档资料。

## 参数说明

|    参数名称 | 参数说明                                                        |
| ----------: | :-------------------------------------------------------------- |
|    _action_ | 要执行的操作                                                    |
| _actionArg_ | 属性名模式                                                      |
|        [i:] | 采样间隔（单位：ns）（默认值：10'000'000，即 10 ms）            |
|        [f:] | 将输出转储到指定路径                                            |
|        [d:] | 运行评测指定秒                                                  |
|        [e:] | 要跟踪哪个事件（cpu, alloc, lock, cache-misses 等），默认是 cpu |

## 启动 profiler

```
$ profiler start
Started [cpu] profiling
```

::: tip
默认情况下，生成的是 cpu 的火焰图，即 event 为`cpu`。可以用`--event`参数指定其他性能分析模式，见下文。
:::

## 获取已采集的 sample 的数量

```
$ profiler getSamples
23
```

## 查看 profiling 状态

```bash
$ profiler status
[cpu] profiling is running for 4 seconds
```

可以查看当前 profiler 在采样哪种`event`和采样时间。

## 查看 profiler 自身的内存占用

```
$ profiler meminfo
Call trace storage:   10244 KB
      Dictionaries:      72 KB
        Code cache:   12890 KB
------------------------------
             Total:   23206 KB
```

## 停止 profiler

### 生成火焰图格式结果

默认情况下，结果是 [Flame Graph](https://github.com/BrendanGregg/FlameGraph) 格式的 `html` 文件，也可以用 `-o` 或 `--format` 参数指定其他内容格式，包括 flat、traces、collapsed、flamegraph、tree、jfr。

```bash
$ profiler stop --format flamegraph
profiler output file: /tmp/test/arthas-output/20211207-111550.html
OK
```

在`--file`参数指定的文件名后缀为 `html` 或 `jfr` 时，文件格式可以被推断出来。比如`--file /tmp/result.html` 将自动生成火焰图。

## 通过浏览器查看 arthas-output 下面的 profiler 结果

默认情况下，arthas 使用 3658 端口，则可以打开： [http://localhost:3658/arthas-output/](http://localhost:3658/arthas-output/) 查看到`arthas-output`目录下面的 profiler 结果：

![](/images/arthas-output.jpg)

点击可以查看具体的结果：

![](/images/arthas-output-svg.jpg)

::: tip
如果是 chrome 浏览器，可能需要多次刷新。
:::

## profiler 支持的 events

在不同的平台，不同的 OS 下面，支持的 events 各有不同。比如在 macos 下面：

```bash
$ profiler list
Basic events:
  cpu
  alloc
  lock
  wall
  itimer
  ctimer
```

在 linux 下面

```bash
$ profiler list
Basic events:
  cpu
  alloc
  lock
  wall
  itimer
  ctimer
Java method calls:
  ClassName.methodName
Perf events:
  page-faults
  context-switches
  cycles
  instructions
  cache-references
  cache-misses
  branch-instructions
  branch-misses
  bus-cycles
  L1-dcache-load-misses
  LLC-load-misses
  dTLB-load-misses
  rNNN
  pmu/event-descriptor/
  mem:breakpoint
  trace:tracepoint
  kprobe:func
  uprobe:path
```

如果遇到 OS 本身的权限/配置问题，然后缺少部分 event，可以参考 [async-profiler 的文档](https://github.com/jvm-profiling-tools/async-profiler)。

可以使用 `check` action 测试某个 event 是否可用，此 action 的参数格式与 start 一致。

可以用`--event`参数指定要采样的事件，比如 `alloc` 表示分析内存分配情况：

```bash
$ profiler start --event alloc
```

## 恢复采样

```bash
$ profiler resume
Started [cpu] profiling
```

`start`和`resume`的区别是：`start`会清除已有的分析结果重新开始，`resume`则会保留已有的结果，将新的分析结果附加到已有结果中。

通过执行`profiler getSamples`可以查看 samples 的数量来验证。

## Dump 分析结果

```bash
$ profiler dump
OK
```

`dump` action 将性能分析的结果保存到默认文件或指定的文件中，但 profiling 过程不会停止。例如，如果使用 `start` action 启动 profiling，5 秒后执行 `dump` action，2 秒后再次执行 `dump` action，将会得到 2 个结果文件，第一个文件包括 0\~5 秒的分析结果，第二个文件包括 0\~7 秒的分析结果。

## 使用`execute`来执行复杂的命令

比如开始采样：

```bash
profiler execute 'start,framebuf=5000000'
```

停止采样，并保存到指定文件里：

```bash
profiler execute 'stop,file=/tmp/result.html'
```

具体的格式参考： [arguments.cpp](https://github.com/async-profiler/async-profiler/blob/v2.9/src/arguments.cpp#L52)

## 查看所有支持的 action

```bash
$ profiler actions
Supported Actions: [resume, dumpCollapsed, getSamples, start, list, version, execute, meminfo, stop, load, dumpFlat, dump, actions, dumpTraces, status, check]
```

## 查看版本

```bash
$ profiler version
Async-profiler 2.9 built on May  8 2023
Copyright 2016-2021 Andrei Pangin
```

## 配置 Java 栈深度

可以使用 `-j` 或 `--jstackdepth` 选项指定最大 Java 栈深度。如果指定值大于默认值 2048，该选项会被忽略。当你不希望看到特别深的栈轨迹的时候，这个选项会很有用，以下是一个使用样例：

```bash
profiler start -j 256
```

## 各线程分别进行 profiling

可以使用 `-t` 或 `--threads` 标志选项令 profiling 对各线程分别进行，每个栈轨迹都会以指示单个线程的帧结束。

```bash
profiler start -t
```

## 配置 include/exclude 来过滤数据

如果应用比较复杂，生成的内容很多，想只关注部分 stack traces，可以通过 `--include/--exclude` 过滤 stack traces，`--include` 表示定义的匹配表达式必须出现在 stack traces，相反 `--exclude` 表示定义的匹配表达式一定不会出现在 stack traces。 匹配表达式可以以`*`开始或者结束,`*` 表示任何（可能为空）字符序列。 比如

```bash
profiler stop --include 'java/*' --include 'com/demo/*' --exclude '*Unsafe.park*'
```

> `--include/--exclude` 都支持多次设置，但是需要配置在命令行的最后。也可使用短参数格式 `-I/-X`。
> 注意`--include/--exclude`只支持在`stop`action或者带有`-d`/`--duration`参数的`start`action中指定，否则不生效。

## 指定执行时间

比如，希望 profiler 执行 300 秒自动结束，可以用 `-d`/`--duration` 参数为 collect action 指定时间：

```bash
profiler collect --duration 300
```

## 生成 jfr 格式结果

> 注意，jfr 只支持在 `start`时配置。如果是在`stop`时指定，则不会生效。

```
profiler start --file /tmp/test.jfr
profiler start -o jfr
```

`file`参数支持一些变量：

- 时间戳： `--file /tmp/test-%t.jfr`
- 进程 ID： `--file /tmp/test-%p.jfr`

生成的结果可以用支持 jfr 格式的工具来查看。比如：

- JDK Mission Control ： https://github.com/openjdk/jmc
- JProfiler ： https://github.com/alibaba/arthas/issues/1416

## 控制分析结果的格式

使用 `-s` 选项将结果中的 Fully qualified name 替换为简单名称，如 `demo.MathGame.main` 替换为 `MathGame.main`。使用 `-g` 选项指定输出方法签名，如 `demo.MathGame.main` 替换为 `demo.MathGame.main([Ljava/lang/String;)V`。此外还有许多可调整分析结果格式的选项，可参考 [async-profiler 的 README 文档](https://github.com/async-profiler/async-profiler#readme) 以及 [async-profiler 的 Github Discussions](https://github.com/async-profiler/async-profiler/discussions) 等材料。

例如，以下命令中，`-s` 将输出中的类名称指定为简短格式，`-g` 显示方法的完整签名，`-a` 标注出 Java 方法，`-l` 为原生方法增加库名称，`--title` 为生成火焰图页面指定标题，`--minwidth` 将过滤火焰图中宽度为 15% 以下的帧，`--reverse` 将火焰图倒置。

```
profiler stop -s -g -a -l --title <flametitle> --minwidth 15 --reverse
```

## 生成的火焰图里的 unknown

- https://github.com/jvm-profiling-tools/async-profiler/discussions/409

## 配置 locks/allocations 模式的阈值

当使用 lock 或 alloc event 进行 profiling 时，可以使用 `--lock` 或 `--alloc` 配置阈值，比如下列命令：

```bash
profiler start -e lock --lock 10ms
profiler start -e alloc --alloc 2m
```

会记录竞争时间超过 10ms 的锁（如果不指定时间单位，则使用 ns 为单位），或者以 2MB 的单位记录对内存的分配。

## 配置 JFR 块

当使用 JFR 作为输出格式时，可以使用 `--chunksize` 或 `--chunktime` 配置单个 JFR 块的大致容量（以 byte 为单位，默认 100 MB）和时间限制（默认值为 1 小时），比如：

```bash
profiler start -f profile.jfr --chunksize 100m --chunktime 1h
```

## 将线程按照调度策略分组

可以使用 `--sched` 标志选项将输出结果按照 Linux 线程调度策略分组，策略包括 BATCH/IDLE/OTHER。例如：

```bash
profiler start --sched
```

火焰图的倒数第二行会标记不同的调度策略。

## 仅用未销毁对象构建内存分析结果

使用 `--live` 标志选项在内存分析结果中仅保留那些在分析过程结束时仍未被 JVM 回收的对象。该选项在排查 Java 堆内存泄露问题时比较有用。

```bash
profiler start --live
```

## 配置收集 C 栈帧的方法

使用 `--cstack MODE` 配置收集 native 帧的方法。候选模式有 fp (Frame Pointer), dwarf (DWARF unwind info), lbr (Last Branch Record, 从 Linux 4.1 在 Haswell 可用), and no (不收集 native 栈帧).

默认情况下，C 栈帧会出现在 cpu、itimer、wall-clock、perf-events 模式中，而 Java 级别的 event 比如 alloc 和 lock 只收集 Java stack。

```bash
profiler --cstack fp
```

此命令将收集 native 栈帧的 Frame Pointer 信息。

## 当指定 Native 函数执行时开始/停止 Profiling

使用 `--begin function` 和 `--end function` 选项，可以在指定的 Native 函数被执行时启动或终止性能分析。主要用途是分析特定的 JVM 阶段，比如 GC 和 Safepoint。需要使用特定 JVM 实现中的 Native 函数名，比如在 HotSpot JVM 中的 SafepointSynchronize::begin 和 SafepointSynchronize::end。

### Time-to-Safepoint Profiling

选项 `--ttsp` 实际上是 `--begin SafepointSynchronize::begin --end RuntimeService::record_safepoint_synchronized` 的一个别名。它是一种约束，而不是独立的事件类型。无论选择哪种事件，Profiler 都可以正常工作，但只有在 VM 操作和 Safepoint 请求之间的事件会被记录下来。

现在，当使用 `--ttsp` 选项并指定 JFR 输出格式时，`profiler` 会在生成的 JFR 文件中自动包含 profiler.Window 事件。这些事件表示每次 Time-to-Safepoint 暂停的时间区间，使您无需依赖 JVM 日志即可分析这些暂停。

示例

```bash
profiler start --begin SafepointSynchronize::begin --end RuntimeService::record_safepoint_synchronized
profiler start --ttsp --format jfr
```

生成的 JFR 文件将包含 profiler.Window 事件，可以使用 JDK Mission Control 等工具查看和分析这些事件。

**注意事项:**

- profiler.Window 事件是通用的事件，适用于任何使用 --begin 和 --end 触发器的时间窗口，不仅限于 Safepoint 暂停。

- 在分析长时间的 Safepoint 暂停时，profiler.Window 事件可帮助您识别造成延迟的原因。

- 当使用 --ttsp 选项时，请确保使用 JFR 输出格式，以便能够生成并查看 profiler.Window 事件。

## 使用 profiler 记录的 event 生成 JFR 文件

用 `--jfrsync CONFIG` 选项可以指定配置启动 Java Flight Recording，输出的 jfr 文件会包含所有常规的 JFR event，但采样的来源是由 profiler 提供的。

CONFIG 参数:

- 预置配置：CONFIG 可以是 profile，表示使用 $JAVA_HOME/lib/jfr 目录下预置的 profile 配置。
- 自定义配置文件：CONFIG 也可以是自定义的 JFR 配置文件（.jfc），此选项的值采用与 jcmd JFR.start 命令的 settings 选项相同的格式。
- 指定 JFR 事件列表：现在，可以直接在 --jfrsync 中指定要启用的 JFR 事件列表，而无需创建 .jfc 文件。要指定事件列表，请以 + 开头，多个事件用 + 分隔。

示例：

使用预置的 profile 配置启动 JFR：

```bash
profiler start -e cpu --jfrsync profile -f combined.jfr
```

直接指定 JFR 事件列表，例如启用 jdk.YoungGarbageCollection 和 jdk.OldGarbageCollection 事件：

```bash
profiler start -e cpu --jfrsync +jdk.YoungGarbageCollection+jdk.OldGarbageCollection -f combined.jfr
```

**注意事项**

- 当指定事件列表时，由于逗号 , 用于分隔不同的选项，因此事件之间使用加号 + 分隔。
- 如果 --jfrsync 参数不以 + 开头，则被视为预置配置名或 .jfc 配置文件的路径。
- 直接指定事件列表在目标应用运行在容器中时特别有用，无需额外的文件操作。

## 周期性保存结果

使用 `--loop TIME` 可以持续运行 profiler 并周期性保存结果。选项格式可以是具体时间 hh:mm:ss 或以秒、分钟、小时或天计算的时间间隔。需要确保指定的输出文件名中包含时间戳，否则每次输出的结果都会覆盖上次保存的结果。以下命令持续执行 profiling 并将每个小时内的记录保存到一个 jfr 文件中。

```bash
profiler start --loop 1h -f /var/log/profile-%t.jfr
```

## `--timeout` 选项

这个选项指定 profiling 自动在多久后停止。该选项和 `--loop` 选项的格式一致，可以是时间点，也可以是一个时间间隔。这两个选项都是用于 `start` action 而不是 `collect` action 的。可参考 [async-profiler Github Discussions](https://github.com/async-profiler/async-profiler/discussions/789) 了解更多信息。

<<<<<<< HEAD
## `ctimer`事件

`ctimer` 事件是一种新的 CPU 采样模式，基于 `timer_create`，提供了无需 `perf_events` 的精确 CPU 采样。

在某些情况下，`perf_events` 可能不可用，例如由于 `perf_event_paranoid` 设置或 `seccomp` 限制，或者在容器环境中。虽然 itimer 事件可以在容器中工作，但可能存在采样不准确的问题。

`ctimer` 事件结合了 `cpu` 和 `itimer` 的优点：

- 高准确性：提供精确的 CPU 采样。
- 容器友好：默认在容器中可用。
- 低资源消耗：不消耗文件描述符。

**请注意，`ctimer` 事件目前仅在 `Linux` 上支持，不支持 `macOS`。**
可参考 [async-profiler Github Issues](https://github.com/async-profiler/async-profiler/issues/855) 了解更多信息。

示例：

```bash
profiler start -e ctimer
```

## `vtable`特性

在某些应用程序中，大量的 CPU 时间花费在调用 `megamorphic` 的虚方法或接口方法上，这在性能分析中显示为 `vtable stub` 或 `itable stub`。这无法帮助我们了解特定调用点为何是`megamorphic` 以及如何优化它。

vtable 特性可以在` vtable stub` 或 `itable stub` 之上添加一个伪帧，显示实际调用的对象类型。这有助于清楚地了解在特定调用点，不同接收者的比例。

该特性默认禁用，可以通过 `-F vtable` 选项启用（或使用 `features=vtable`）。
可参考 [async-profiler Github Issues](https://github.com/async-profiler/async-profiler/issues/736) 了解更多信息。

示例：

```bash
profiler start -F vtable
```

## `comptask` 特性

`profiler` 采样 JIT 编译器线程以及 Java 线程，可以显示 JIT 编译所消耗的 CPU 百分比。然而，Java 方法的编译资源消耗各不相同，了解哪些特定的 Java 方法在编译时消耗最多的 CPU 时间非常有用。

`comptask` 特性可以在 `C1/C2` 的堆栈跟踪中添加一个虚拟帧，显示当前正在编译的任务，即正在编译的 Java 方法。

该特性默认禁用，可以通过` -F comptask` 选项启用（或使用 `features=comptask`）。
可参考 [async-profiler Github Issues](https://github.com/async-profiler/async-profiler/issues/777) 了解更多信息。

示例：

```bash
profiler start -F comptask
```

## 配置替代的分析信号

`profiler` 使用 `POSIX` 信号来进行性能分析。默认情况下，`SIGPROF` 用于 `CPU` 分析，`SIGVTALRM` 用于 `Wall-Clock` 分析。然而，如果应用程序也使用这些信号，或者希望同时运行多个 `profiler` 实例，这可能会导致信号冲突。

现在，可以使用 `signal` 参数来配置用于分析的信号，以避免冲突。
可参考 [async-profiler Github Issues](https://github.com/async-profiler/async-profiler/issues/759) 了解更多信息。

语法

```bash
profiler start --signal <信号号码>
```

如果需要分别指定 CPU 和 Wall-Clock 分析的信号，可以使用以下语法：

```bash
profiler start --signal <CPU信号号码>/<Wall信号号码>
```

## `--clock` 选项

`--clock` 选项允许用户控制用于采样时间戳的时钟源。这对于需要将 `profiler` 的数据与其他工具的数据进行时间戳对齐的场景非常有用。

用法

```bash
profiler start --clock <tsc|monotonic>
```

参数

- `tsc`：使用 CPU 的时间戳计数器（`RDTSC`）。这是默认选项，提供高精度的时间戳。
- `monotonic`：使用操作系统的单调时钟（`CLOCK_MONOTONIC`）。这有助于在多种数据源之间对齐时间戳。
  可参考 [async-profiler Github Issues](https://github.com/async-profiler/async-profiler/issues/723) 了解更多信息。

示例 :

使用 `CLOCK_MONOTONIC` 作为时间戳源：

```bash
profiler start --clock monotonic
```

**注意事项:**

- 当需要将 `profiler` 的数据与其他使用 `CLOCK_MONOTONIC` 的工具（例如 `perf`）的数据进行对齐时，使用 `--clock monotonic`。
- 在使用 `jfrsync` 模式时，请谨慎使用 `--clock` 选项，因为 JVM 和 `profiler` 可能使用不同的时间戳源，这可能导致结果不一致。

## `--norm` 选项

在 Java 20 及更早的版本中，编译器为 `lambda` 表达式生成的方法名称包含唯一的数字后缀。例如，同一代码位置定义的 `lambda` 表达式，可能会生成多个不同的帧名称，因为每个 `lambda` 方法的名称都会附加一个唯一的数字后缀（如 `lambda$method$0`、`lambda$method$1` 等）。这会导致逻辑上相同的堆栈无法在火焰图中合并，增加了性能分析的复杂性。

为了解决这个问题，`profiler` 新增了 `--norm` 选项，可以在生成输出时自动规范化方法名称，去除这些数字后缀，使相同的堆栈能够正确地合并。
可参考 [async-profiler Github Issues](https://github.com/async-profiler/async-profiler/issues/832) 了解更多信息。

**示例:**

生成规范化的火焰图:

```bash
profiler start --norm
=======
## `--wall` 选项

通过 --wall 选项，可以同时进行 CPU 和 Wall Clock 的性能分析。

1. 这种联合分析有助于更全面地识别和理解应用程序的性能瓶颈。
2. 允许用户独立于 CPU 分析设置 Wall Clock 分析的采样间隔。比如，可以通过设置 -e cpu -i 10 --wall 200，将 CPU 采样间隔设为 10 毫秒，墙钟采样间隔设为 200 毫秒。
3. 联合进行 CPU 和 Wall Clock 分析时，输出格式必须设置为 jfr。这一格式支持记录线程的状态信息（如 STATE_RUNNABLE 或 STATE_SLEEPING），从而区分不同类型的采样事件。

可参考 [async-profiler Github pr#740](https://github.com/async-profiler/async-profiler/issues/740) 了解更多信息。

影响：

Linux 平台: 这个新功能仅在 Linux 平台上有效。macOS 上的 CPU 分析引擎已经基于 Wall clock 模式，因此没有额外的收益。
性能开销: 启用 Wall clock 分析会增加性能开销，因此在同时分析 CPU 和 Wall clock 时，建议增加 Wall clock 的间隔。

```bash
profiler start -e cpu -i 10 --wall 100 -f out.jfr
>>>>>>> 59b87ca1
```<|MERGE_RESOLUTION|>--- conflicted
+++ resolved
@@ -385,7 +385,25 @@
 
 这个选项指定 profiling 自动在多久后停止。该选项和 `--loop` 选项的格式一致，可以是时间点，也可以是一个时间间隔。这两个选项都是用于 `start` action 而不是 `collect` action 的。可参考 [async-profiler Github Discussions](https://github.com/async-profiler/async-profiler/discussions/789) 了解更多信息。
 
-<<<<<<< HEAD
+## `--wall` 选项
+
+通过 --wall 选项，可以同时进行 CPU 和 Wall Clock 的性能分析。
+
+1. 这种联合分析有助于更全面地识别和理解应用程序的性能瓶颈。
+2. 允许用户独立于 CPU 分析设置 Wall Clock 分析的采样间隔。比如，可以通过设置 -e cpu -i 10 --wall 200，将 CPU 采样间隔设为 10 毫秒，墙钟采样间隔设为 200 毫秒。
+3. 联合进行 CPU 和 Wall Clock 分析时，输出格式必须设置为 jfr。这一格式支持记录线程的状态信息（如 STATE_RUNNABLE 或 STATE_SLEEPING），从而区分不同类型的采样事件。
+
+可参考 [async-profiler Github pr#740](https://github.com/async-profiler/async-profiler/issues/740) 了解更多信息。
+
+影响：
+
+Linux 平台: 这个新功能仅在 Linux 平台上有效。macOS 上的 CPU 分析引擎已经基于 Wall clock 模式，因此没有额外的收益。
+性能开销: 启用 Wall clock 分析会增加性能开销，因此在同时分析 CPU 和 Wall clock 时，建议增加 Wall clock 的间隔。
+
+```bash
+profiler start -e cpu -i 10 --wall 100 -f out.jfr
+```
+
 ## `ctimer`事件
 
 `ctimer` 事件是一种新的 CPU 采样模式，基于 `timer_create`，提供了无需 `perf_events` 的精确 CPU 采样。
@@ -498,23 +516,4 @@
 
 ```bash
 profiler start --norm
-=======
-## `--wall` 选项
-
-通过 --wall 选项，可以同时进行 CPU 和 Wall Clock 的性能分析。
-
-1. 这种联合分析有助于更全面地识别和理解应用程序的性能瓶颈。
-2. 允许用户独立于 CPU 分析设置 Wall Clock 分析的采样间隔。比如，可以通过设置 -e cpu -i 10 --wall 200，将 CPU 采样间隔设为 10 毫秒，墙钟采样间隔设为 200 毫秒。
-3. 联合进行 CPU 和 Wall Clock 分析时，输出格式必须设置为 jfr。这一格式支持记录线程的状态信息（如 STATE_RUNNABLE 或 STATE_SLEEPING），从而区分不同类型的采样事件。
-
-可参考 [async-profiler Github pr#740](https://github.com/async-profiler/async-profiler/issues/740) 了解更多信息。
-
-影响：
-
-Linux 平台: 这个新功能仅在 Linux 平台上有效。macOS 上的 CPU 分析引擎已经基于 Wall clock 模式，因此没有额外的收益。
-性能开销: 启用 Wall clock 分析会增加性能开销，因此在同时分析 CPU 和 Wall clock 时，建议增加 Wall clock 的间隔。
-
-```bash
-profiler start -e cpu -i 10 --wall 100 -f out.jfr
->>>>>>> 59b87ca1
 ```
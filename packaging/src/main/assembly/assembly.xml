--- conflicted
+++ resolved
@@ -41,7 +41,9 @@
     <file>
       <source>../bin/as.bat</source>
     </file>
-<<<<<<< HEAD
+    <file>
+      <source>../bin/as-service.bat</source>
+    </file>
 
     <file>
       <source>../logback-arthas.xml</source>
@@ -63,10 +65,6 @@
     <file>
       <source>../apm-demo/target/classes/arthas-plugin.properties</source>
       <destName>plugins/apm-demo/conf/arthas-plugin.properties</destName>
-=======
-    <file>
-      <source>../bin/as-service.bat</source>
->>>>>>> 78b01858
     </file>
   </files>
 </assembly>
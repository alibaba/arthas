--- conflicted
+++ resolved
@@ -13,16 +13,11 @@
     private double cost;
     private Object value;
 
-<<<<<<< HEAD
     private int expand;
     private int sizeLimit;
-=======
-    private Integer expand;
-    private Integer sizeLimit;
     private String className;
     private String methodName;
     private String accessPoint;
->>>>>>> f4f80e27
 
     public WatchModel() {
     }

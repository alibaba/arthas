--- conflicted
+++ resolved
@@ -453,22 +453,15 @@
     /**
      * 对象增强
      *
-<<<<<<< HEAD
-     * @return 增强影响范围
-     * @throws UnmodifiableClassException 增强失败
-     */
-    public synchronized EnhancerAffect enhance(final Instrumentation inst) throws UnmodifiableClassException {
-        //判定是否需要增强子类,look命令对子类是没有意义的，所以需要做前置判定
-        boolean isDisableSubClass = isLooking || GlobalOptions.isDisableSubClass;
-
-=======
      * @param inst              inst
      * @param maxNumOfMatchedClass 匹配的class最大数量
      * @return 增强影响范围
      * @throws UnmodifiableClassException 增强失败
      */
     public synchronized EnhancerAffect enhance(final Instrumentation inst, int maxNumOfMatchedClass) throws UnmodifiableClassException {
->>>>>>> 5b62c3e4
+        //判定是否需要增强子类,look命令对子类是没有意义的，所以需要做前置判定
+        boolean isDisableSubClass = isLooking || GlobalOptions.isDisableSubClass;
+
         // 获取需要增强的类集合
         this.matchingClasses = isDisableSubClass
                 ? SearchUtils.searchClass(inst, classNameMatcher)

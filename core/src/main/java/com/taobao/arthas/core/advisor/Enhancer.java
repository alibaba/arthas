package com.taobao.arthas.core.advisor;

import com.taobao.arthas.core.GlobalOptions;
import com.taobao.arthas.core.util.Constants;
import com.taobao.arthas.core.util.FileUtils;
import com.taobao.arthas.core.util.LogUtil;
import com.taobao.arthas.core.util.matcher.Matcher;
import com.taobao.arthas.core.util.SearchUtils;
import com.taobao.arthas.core.util.affect.EnhancerAffect;

import com.taobao.arthas.core.util.reflect.FieldUtils;
import com.taobao.middleware.logger.Logger;
import org.objectweb.asm.ClassReader;
import org.objectweb.asm.ClassWriter;

import java.io.File;
import java.io.IOException;
import java.lang.instrument.ClassFileTransformer;
import java.lang.instrument.IllegalClassFormatException;
import java.lang.instrument.Instrumentation;
import java.lang.instrument.UnmodifiableClassException;
import java.lang.reflect.Method;
import java.security.ProtectionDomain;
import java.util.*;

import static com.taobao.arthas.core.util.ArthasCheckUtils.isEquals;
import static java.lang.System.arraycopy;
import static org.objectweb.asm.ClassReader.EXPAND_FRAMES;
import static org.objectweb.asm.ClassWriter.COMPUTE_FRAMES;
import static org.objectweb.asm.ClassWriter.COMPUTE_MAXS;

/**
 * 对类进行通知增强
 * Created by vlinux on 15/5/17.
 */
public class Enhancer implements ClassFileTransformer {

    private static final Logger logger = LogUtil.getArthasLogger();

    private final int adviceId;
    private final boolean isTracing;
    private final boolean skipJDKTrace;
    private final Set<Class<?>> matchingClasses;
    private final Matcher methodNameMatcher;
    private final EnhancerAffect affect;

    // 类-字节码缓存
    private final static Map<Class<?>/*Class*/, byte[]/*bytes of Class*/> classBytesCache
            = new WeakHashMap<Class<?>, byte[]>();

    /**
     * @param adviceId          通知编号
     * @param isTracing         可跟踪方法调用
     * @param matchingClasses   匹配中的类
     * @param methodNameMatcher 方法名匹配
     * @param affect            影响统计
     */
    private Enhancer(int adviceId,
                     boolean isTracing,
                     boolean skipJDKTrace,
                     Set<Class<?>> matchingClasses,
                     Matcher methodNameMatcher,
                     EnhancerAffect affect) {
        this.adviceId = adviceId;
        this.isTracing = isTracing;
        this.skipJDKTrace = skipJDKTrace;
        this.matchingClasses = matchingClasses;
        this.methodNameMatcher = methodNameMatcher;
        this.affect = affect;
    }

	private void spy(final ClassLoader targetClassLoader) throws Exception {
        if (targetClassLoader == null) {
            // 增强JDK自带的类,targetClassLoader为null
            return;
        }
        // 因为 Spy 是被bootstrap classloader加载的，所以一定可以被找到，如果找不到的话，说明应用方的classloader实现有问题
        Class<?> spyClass = targetClassLoader.loadClass(Constants.SPY_CLASSNAME);

        final ClassLoader arthasClassLoader = Enhancer.class.getClassLoader();

        // 初始化间谍, AgentLauncher会把各种hook设置到ArthasClassLoader当中
        // 这里我们需要把这些hook取出来设置到目标classloader当中
        Method initMethod = spyClass.getMethod("init", ClassLoader.class, Method.class,
                Method.class, Method.class, Method.class, Method.class, Method.class);
        initMethod.invoke(null, arthasClassLoader,
                FieldUtils.getField(spyClass, "ON_BEFORE_METHOD").get(null),
                FieldUtils.getField(spyClass, "ON_RETURN_METHOD").get(null),
                FieldUtils.getField(spyClass, "ON_THROWS_METHOD").get(null),
                FieldUtils.getField(spyClass, "BEFORE_INVOKING_METHOD").get(null),
                FieldUtils.getField(spyClass, "AFTER_INVOKING_METHOD").get(null),
                FieldUtils.getField(spyClass, "THROW_INVOKING_METHOD").get(null));
	}

    @Override
    public byte[] transform(final ClassLoader inClassLoader, String className, Class<?> classBeingRedefined,
                    ProtectionDomain protectionDomain, byte[] classfileBuffer) throws IllegalClassFormatException {
        try {
            // 这里要再次过滤一次，为啥？因为在transform的过程中，有可能还会再诞生新的类
            // 所以需要将之前需要转换的类集合传递下来，再次进行判断
            if (!matchingClasses.contains(classBeingRedefined)) {
                return null;
            }

            final ClassReader cr;

            // 首先先检查是否在缓存中存在Class字节码
            // 因为要支持多人协作,存在多人同时增强的情况
            final byte[] byteOfClassInCache = classBytesCache.get(classBeingRedefined);
            if (null != byteOfClassInCache) {
                cr = new ClassReader(byteOfClassInCache);
            }

<<<<<<< HEAD
            /*
             * 注意，为了自动计算帧的大小，有时必须计算两个类共同的父类。
             * 缺省情况下，ClassWriter将会在getCommonSuperClass方法中计算这些，通过在加载这两个类进入虚拟机时，使用反射API来计算。
             * 但是，如果你将要***生成***的几个类相互之间引用，这将会带来问题，因为引用的类可能还***不存在***。
             * 在这种情况下，你可以重写getCommonSuperClass方法来解决这个问题。
             *
             * [加载ClassWriter的ClassLoader可能不是加载需要转换的类的ClassLoader. 生成的类的ClassLoader是ArthasClassLoader, 不存在的类默认会通过加载本类的ClassLoader进行加载]
             *
             * 通过重写 getCommonSuperClass() 方法，更正获取ClassLoader的方式，改成使用指定ClassLoader的方式进行。
             * 规避了原有代码采用Object.class.getClassLoader()的方式
             */
            @Override
            protected String getCommonSuperClass(String type1, String type2) {
                Class<?> c, d;
                final ClassLoader classLoader = inClassLoader;
                try {
                    c = Class.forName(type1.replace('/', '.'), false, classLoader);
                    d = Class.forName(type2.replace('/', '.'), false, classLoader);
                } catch (Exception e) {
                    throw new RuntimeException(e);
                }
                if (c.isAssignableFrom(d)) {
                    return type1;
                }
                if (d.isAssignableFrom(c)) {
                    return type2;
                }
                if (c.isInterface() || d.isInterface()) {
                    return "java/lang/Object";
                } else {
                    do {
                        c = c.getSuperclass();
                    } while (!c.isAssignableFrom(d));
                    return c.getName().replace('.', '/');
                }
=======
            // 如果没有命中缓存,则从原始字节码开始增强
            else {
                cr = new ClassReader(classfileBuffer);
>>>>>>> 0d0b24e6
            }

            // 字节码增强
            final ClassWriter cw = new ClassWriter(cr, COMPUTE_FRAMES | COMPUTE_MAXS) {

                /*
                 * 注意，为了自动计算帧的大小，有时必须计算两个类共同的父类。
                 * 缺省情况下，ClassWriter将会在getCommonSuperClass方法中计算这些，通过在加载这两个类进入虚拟机时，使用反射API来计算。
                 * 但是，如果你将要生成的几个类相互之间引用，这将会带来问题，因为引用的类可能还不存在。
                 * 在这种情况下，你可以重写getCommonSuperClass方法来解决这个问题。
                 *
                 * 通过重写 getCommonSuperClass() 方法，更正获取ClassLoader的方式，改成使用指定ClassLoader的方式进行。
                 * 规避了原有代码采用Object.class.getClassLoader()的方式
                 */
                @Override
                protected String getCommonSuperClass(String type1, String type2) {
                    Class<?> c, d;
                    final ClassLoader classLoader = inClassLoader;
                    try {
                        c = Class.forName(type1.replace('/', '.'), false, classLoader);
                        d = Class.forName(type2.replace('/', '.'), false, classLoader);
                    } catch (Exception e) {
                        throw new RuntimeException(e);
                    }
                    if (c.isAssignableFrom(d)) {
                        return type1;
                    }
                    if (d.isAssignableFrom(c)) {
                        return type2;
                    }
                    if (c.isInterface() || d.isInterface()) {
                        return "java/lang/Object";
                    } else {
                        do {
                            c = c.getSuperclass();
                        } while (!c.isAssignableFrom(d));
                        return c.getName().replace('.', '/');
                    }
                }

            };

            // 生成增强字节码
            cr.accept(new AdviceWeaver(adviceId, isTracing, skipJDKTrace, cr.getClassName(), methodNameMatcher, affect,
                            cw), EXPAND_FRAMES);
            final byte[] enhanceClassByteArray = cw.toByteArray();

            // 生成成功,推入缓存
            classBytesCache.put(classBeingRedefined, enhanceClassByteArray);

            // dump the class
            dumpClassIfNecessary(className, enhanceClassByteArray, affect);

            // 成功计数
            affect.cCnt(1);

            // 排遣间谍
            try {
                spy(inClassLoader);
            } catch (Throwable t) {
                logger.warn("print spy failed. classname={};loader={};", className, inClassLoader, t);
                throw t;
            }

            return enhanceClassByteArray;
        } catch (Throwable t) {
            logger.warn("transform loader[{}]:class[{}] failed.", inClassLoader, className, t);
        }

        return null;
    }

    /**
     * dump class to file
     */
    private static void dumpClassIfNecessary(String className, byte[] data, EnhancerAffect affect) {
        if (!GlobalOptions.isDump) {
            return;
        }
        final File dumpClassFile = new File("./arthas-class-dump/" + className + ".class");
        final File classPath = new File(dumpClassFile.getParent());

        // 创建类所在的包路径
        if (!classPath.mkdirs()
                && !classPath.exists()) {
            logger.warn("create dump classpath:{} failed.", classPath);
            return;
        }

        // 将类字节码写入文件
        try {
            FileUtils.writeByteArrayToFile(dumpClassFile, data);
            affect.getClassDumpFiles().add(dumpClassFile);
        } catch (IOException e) {
            logger.warn("dump class:{} to file {} failed.", className, dumpClassFile, e);
        }

    }


    /**
     * 是否需要过滤的类
     *
     * @param classes 类集合
     */
    private static void filter(Set<Class<?>> classes) {
        final Iterator<Class<?>> it = classes.iterator();
        while (it.hasNext()) {
            final Class<?> clazz = it.next();
            if (null == clazz
                    || isSelf(clazz)
                    || isUnsafeClass(clazz)
                    || isUnsupportedClass(clazz)) {
                it.remove();
            }
        }
    }

    /**
     * 是否过滤Arthas加载的类
     */
    private static boolean isSelf(Class<?> clazz) {
        return null != clazz
                && isEquals(clazz.getClassLoader(), Enhancer.class.getClassLoader());
    }

    /**
     * 是否过滤unsafe类
     */
    private static boolean isUnsafeClass(Class<?> clazz) {
        return !GlobalOptions.isUnsafe
                && clazz.getClassLoader() == null;
    }

    /**
     * 是否过滤目前暂不支持的类
     */
    private static boolean isUnsupportedClass(Class<?> clazz) {

        return clazz.isArray()
                || clazz.isInterface()
                || clazz.isEnum()
                || clazz.equals(Class.class) || clazz.equals(Integer.class) || clazz.equals(Method.class);
    }

    /**
     * 对象增强
     *
     * @param inst              inst
     * @param adviceId          通知ID
     * @param isTracing         可跟踪方法调用
     * @param classNameMatcher  类名匹配
     * @param methodNameMatcher 方法名匹配
     * @return 增强影响范围
     * @throws UnmodifiableClassException 增强失败
     */
    public static synchronized EnhancerAffect enhance(
            final Instrumentation inst,
            final int adviceId,
            final boolean isTracing,
            final boolean skipJDKTrace,
            final Matcher classNameMatcher,
            final Matcher methodNameMatcher) throws UnmodifiableClassException {

        final EnhancerAffect affect = new EnhancerAffect();

        // 获取需要增强的类集合
        final Set<Class<?>> enhanceClassSet = GlobalOptions.isDisableSubClass
                ? SearchUtils.searchClass(inst, classNameMatcher)
                : SearchUtils.searchSubClass(inst, SearchUtils.searchClass(inst, classNameMatcher));

        // 过滤掉无法被增强的类
        filter(enhanceClassSet);

        // 构建增强器
        final Enhancer enhancer = new Enhancer(adviceId, isTracing, skipJDKTrace, enhanceClassSet, methodNameMatcher, affect);
        try {
            inst.addTransformer(enhancer, true);

            // 批量增强
            if (GlobalOptions.isBatchReTransform) {
                final int size = enhanceClassSet.size();
                final Class<?>[] classArray = new Class<?>[size];
                arraycopy(enhanceClassSet.toArray(), 0, classArray, 0, size);
                if (classArray.length > 0) {
                    inst.retransformClasses(classArray);
                    logger.info("Success to batch transform classes: " + Arrays.toString(classArray));
                }
            } else {
                // for each 增强
                for (Class<?> clazz : enhanceClassSet) {
                    try {
                        inst.retransformClasses(clazz);
                        logger.info("Success to transform class: " + clazz);
                    } catch (Throwable t) {
                        logger.warn("retransform {} failed.", clazz, t);
                        if (t instanceof UnmodifiableClassException) {
                            throw (UnmodifiableClassException) t;
                        } else if (t instanceof RuntimeException) {
                            throw (RuntimeException) t;
                        } else {
                            throw new RuntimeException(t);
                        }
                    }
                }
            }
        } finally {
            inst.removeTransformer(enhancer);
        }

        return affect;
    }


    /**
     * 重置指定的Class
     *
     * @param inst             inst
     * @param classNameMatcher 类名匹配
     * @return 增强影响范围
     * @throws UnmodifiableClassException
     */
    public static synchronized EnhancerAffect reset(
            final Instrumentation inst,
            final Matcher classNameMatcher) throws UnmodifiableClassException {

        final EnhancerAffect affect = new EnhancerAffect();
        final Set<Class<?>> enhanceClassSet = new HashSet<Class<?>>();

        for (Class<?> classInCache : classBytesCache.keySet()) {
            if (classNameMatcher.matching(classInCache.getName())) {
                enhanceClassSet.add(classInCache);
            }
        }

        final ClassFileTransformer resetClassFileTransformer = new ClassFileTransformer() {
            @Override
            public byte[] transform(
                    ClassLoader loader,
                    String className,
                    Class<?> classBeingRedefined,
                    ProtectionDomain protectionDomain,
                    byte[] classfileBuffer) throws IllegalClassFormatException {
                return null;
            }
        };

        try {
            enhance(inst, resetClassFileTransformer, enhanceClassSet);
            logger.info("Success to reset classes: " + enhanceClassSet);
        } finally {
            for (Class<?> resetClass : enhanceClassSet) {
                classBytesCache.remove(resetClass);
                affect.cCnt(1);
            }
        }

        return affect;
    }

    // 批量增强
    public static void enhance(Instrumentation inst, ClassFileTransformer transformer, Set<Class<?>> classes)
            throws UnmodifiableClassException {
        try {
            inst.addTransformer(transformer, true);
            int size = classes.size();
            Class<?>[] classArray = new Class<?>[size];
            arraycopy(classes.toArray(), 0, classArray, 0, size);
            if (classArray.length > 0) {
                inst.retransformClasses(classArray);
            }
        } finally {
            inst.removeTransformer(transformer);
        }
    }
}<|MERGE_RESOLUTION|>--- conflicted
+++ resolved
@@ -111,7 +111,6 @@
                 cr = new ClassReader(byteOfClassInCache);
             }
 
-<<<<<<< HEAD
             /*
              * 注意，为了自动计算帧的大小，有时必须计算两个类共同的父类。
              * 缺省情况下，ClassWriter将会在getCommonSuperClass方法中计算这些，通过在加载这两个类进入虚拟机时，使用反射API来计算。
@@ -122,7 +121,7 @@
              *
              * 通过重写 getCommonSuperClass() 方法，更正获取ClassLoader的方式，改成使用指定ClassLoader的方式进行。
              * 规避了原有代码采用Object.class.getClassLoader()的方式
-             */
+             
             @Override
             protected String getCommonSuperClass(String type1, String type2) {
                 Class<?> c, d;
@@ -147,11 +146,10 @@
                     } while (!c.isAssignableFrom(d));
                     return c.getName().replace('.', '/');
                 }
-=======
+                */
             // 如果没有命中缓存,则从原始字节码开始增强
             else {
                 cr = new ClassReader(classfileBuffer);
->>>>>>> 0d0b24e6
             }
 
             // 字节码增强

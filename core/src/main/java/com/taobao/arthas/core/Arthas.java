package com.taobao.arthas.core;

import com.sun.tools.attach.VirtualMachine;
import com.sun.tools.attach.VirtualMachineDescriptor;
import com.taobao.arthas.common.AnsiLog;
import com.taobao.arthas.common.ArthasConstants;
import com.taobao.arthas.common.JavaVersionUtils;
import com.taobao.arthas.core.config.Configure;
import com.taobao.middleware.cli.CLI;
import com.taobao.middleware.cli.CLIs;
import com.taobao.middleware.cli.CommandLine;
import com.taobao.middleware.cli.Option;
import com.taobao.middleware.cli.TypedOption;

import java.io.UnsupportedEncodingException;
import java.net.URLEncoder;
import java.util.Arrays;
import java.util.Properties;

/**
 * Arthas启动器
 */
public class Arthas {

    private Arthas(String[] args) throws Exception {
        attachAgent(parse(args));
    }

    private Configure parse(String[] args) {
        Option pid = new TypedOption<Long>().setType(Long.class).setShortName("pid").setRequired(true);
        Option core = new TypedOption<String>().setType(String.class).setShortName("core").setRequired(true);
        Option agent = new TypedOption<String>().setType(String.class).setShortName("agent").setRequired(true);
        Option target = new TypedOption<String>().setType(String.class).setShortName("target-ip");
        Option telnetPort = new TypedOption<Integer>().setType(Integer.class)
                .setShortName("telnet-port");
        Option httpPort = new TypedOption<Integer>().setType(Integer.class)
                .setShortName("http-port");
        Option sessionTimeout = new TypedOption<Integer>().setType(Integer.class)
                        .setShortName("session-timeout");

        Option username = new TypedOption<String>().setType(String.class).setShortName("username");
        Option password = new TypedOption<String>().setType(String.class).setShortName("password");

        Option tunnelServer = new TypedOption<String>().setType(String.class).setShortName("tunnel-server");
        Option channelServer = new TypedOption<String>().setType(String.class).setShortName("channel-server");
        Option agentId = new TypedOption<String>().setType(String.class).setShortName("agent-id");
        Option appName = new TypedOption<String>().setType(String.class).setShortName(ArthasConstants.APP_NAME);

        Option statUrl = new TypedOption<String>().setType(String.class).setShortName("stat-url");

        CLI cli = CLIs.create("arthas").addOption(pid).addOption(core).addOption(agent).addOption(target)
                .addOption(telnetPort).addOption(httpPort).addOption(sessionTimeout)
<<<<<<< HEAD
                .addOption(tunnelServer).addOption(channelServer).addOption(agentId)
                .addOption(statUrl);
=======
                .addOption(username).addOption(password)
                .addOption(tunnelServer).addOption(agentId).addOption(appName).addOption(statUrl);
>>>>>>> 8f06d818
        CommandLine commandLine = cli.parse(Arrays.asList(args));

        Configure configure = new Configure();
        configure.setJavaPid((Long) commandLine.getOptionValue("pid"));
        configure.setArthasAgent((String) commandLine.getOptionValue("agent"));
        configure.setArthasCore((String) commandLine.getOptionValue("core"));
        if (commandLine.getOptionValue("session-timeout") != null) {
            configure.setSessionTimeout((Integer) commandLine.getOptionValue("session-timeout"));
        }

        if (commandLine.getOptionValue("target-ip") != null) {
            configure.setIp((String) commandLine.getOptionValue("target-ip"));
        }

        if (commandLine.getOptionValue("telnet-port") != null) {
            configure.setTelnetPort((Integer) commandLine.getOptionValue("telnet-port"));
        }
        if (commandLine.getOptionValue("http-port") != null) {
            configure.setHttpPort((Integer) commandLine.getOptionValue("http-port"));
        }

        configure.setUsername((String) commandLine.getOptionValue("username"));
        configure.setPassword((String) commandLine.getOptionValue("password"));

        configure.setTunnelServer((String) commandLine.getOptionValue("tunnel-server"));
        configure.setChannelServer((String) commandLine.getOptionValue("channel-server"));
        configure.setAgentId((String) commandLine.getOptionValue("agent-id"));
        configure.setStatUrl((String) commandLine.getOptionValue("stat-url"));
        configure.setAppName((String) commandLine.getOptionValue(ArthasConstants.APP_NAME));
        return configure;
    }

    private void attachAgent(Configure configure) throws Exception {
        VirtualMachineDescriptor virtualMachineDescriptor = null;
        for (VirtualMachineDescriptor descriptor : VirtualMachine.list()) {
            String pid = descriptor.id();
            if (pid.equals(Long.toString(configure.getJavaPid()))) {
                virtualMachineDescriptor = descriptor;
                break;
            }
        }
        VirtualMachine virtualMachine = null;
        try {
            if (null == virtualMachineDescriptor) { // 使用 attach(String pid) 这种方式
                virtualMachine = VirtualMachine.attach("" + configure.getJavaPid());
            } else {
                virtualMachine = VirtualMachine.attach(virtualMachineDescriptor);
            }

            Properties targetSystemProperties = virtualMachine.getSystemProperties();
            String targetJavaVersion = JavaVersionUtils.javaVersionStr(targetSystemProperties);
            String currentJavaVersion = JavaVersionUtils.javaVersionStr();
            if (targetJavaVersion != null && currentJavaVersion != null) {
                if (!targetJavaVersion.equals(currentJavaVersion)) {
                    AnsiLog.warn("Current VM java version: {} do not match target VM java version: {}, attach may fail.",
                                    currentJavaVersion, targetJavaVersion);
                    AnsiLog.warn("Target VM JAVA_HOME is {}, arthas-boot JAVA_HOME is {}, try to set the same JAVA_HOME.",
                                    targetSystemProperties.getProperty("java.home"), System.getProperty("java.home"));
                }
            }

            String arthasAgentPath = configure.getArthasAgent();
            //convert jar path to unicode string
            configure.setArthasAgent(encodeArg(arthasAgentPath));
            configure.setArthasCore(encodeArg(configure.getArthasCore()));
            virtualMachine.loadAgent(arthasAgentPath,
                    configure.getArthasCore() + ";" + configure.toString());
        } finally {
            if (null != virtualMachine) {
                virtualMachine.detach();
            }
        }
    }

    private static String encodeArg(String arg) {
        try {
            return URLEncoder.encode(arg, "utf-8");
        } catch (UnsupportedEncodingException e) {
            return arg;
        }
    }

    public static void main(String[] args) {
        try {
            new Arthas(args);
        } catch (Throwable t) {
            AnsiLog.error("Start arthas failed, exception stack trace: ");
            t.printStackTrace();
            System.exit(-1);
        }
    }
}<|MERGE_RESOLUTION|>--- conflicted
+++ resolved
@@ -50,13 +50,9 @@
 
         CLI cli = CLIs.create("arthas").addOption(pid).addOption(core).addOption(agent).addOption(target)
                 .addOption(telnetPort).addOption(httpPort).addOption(sessionTimeout)
-<<<<<<< HEAD
-                .addOption(tunnelServer).addOption(channelServer).addOption(agentId)
-                .addOption(statUrl);
-=======
                 .addOption(username).addOption(password)
-                .addOption(tunnelServer).addOption(agentId).addOption(appName).addOption(statUrl);
->>>>>>> 8f06d818
+                .addOption(tunnelServer).addOption(channelServer)
+                .addOption(agentId).addOption(appName).addOption(statUrl);
         CommandLine commandLine = cli.parse(Arrays.asList(args));
 
         Configure configure = new Configure();

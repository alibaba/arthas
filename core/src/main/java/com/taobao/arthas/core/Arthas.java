package com.taobao.arthas.core;

import com.sun.tools.attach.VirtualMachine;
import com.sun.tools.attach.VirtualMachineDescriptor;
import com.taobao.arthas.common.AnsiLog;
import com.taobao.arthas.common.JavaVersionUtils;
import com.taobao.arthas.core.config.Configure;
import com.taobao.middleware.cli.CLI;
import com.taobao.middleware.cli.CLIs;
import com.taobao.middleware.cli.CommandLine;
import com.taobao.middleware.cli.Option;
import com.taobao.middleware.cli.TypedOption;

import java.io.UnsupportedEncodingException;
import java.net.URLEncoder;
import java.util.Arrays;
import java.util.Properties;

/**
 * Arthas启动器
 */
public class Arthas {

    private static final String DEFAULT_TELNET_PORT = "3658";
    private static final String DEFAULT_HTTP_PORT = "8563";

    private Arthas(String[] args) throws Exception {
        attachAgent(parse(args));
    }

    private Configure parse(String[] args) {
        Option pid = new TypedOption<Integer>().setType(Integer.class).setShortName("pid").setRequired(true);
        Option core = new TypedOption<String>().setType(String.class).setShortName("core").setRequired(true);
        Option agent = new TypedOption<String>().setType(String.class).setShortName("agent").setRequired(true);
        Option target = new TypedOption<String>().setType(String.class).setShortName("target-ip");
        Option telnetPort = new TypedOption<Integer>().setType(Integer.class)
                .setShortName("telnet-port").setDefaultValue(DEFAULT_TELNET_PORT);
        Option httpPort = new TypedOption<Integer>().setType(Integer.class)
                .setShortName("http-port").setDefaultValue(DEFAULT_HTTP_PORT);
        Option sessionTimeout = new TypedOption<Integer>().setType(Integer.class)
                        .setShortName("session-timeout").setDefaultValue("" + Configure.DEFAULT_SESSION_TIMEOUT_SECONDS);
        CLI cli = CLIs.create("arthas").addOption(pid).addOption(core).addOption(agent).addOption(target)
                .addOption(telnetPort).addOption(httpPort).addOption(sessionTimeout);
        CommandLine commandLine = cli.parse(Arrays.asList(args));

        Configure configure = new Configure();
        configure.setJavaPid((Integer) commandLine.getOptionValue("pid"));
        configure.setArthasAgent((String) commandLine.getOptionValue("agent"));
        configure.setArthasCore((String) commandLine.getOptionValue("core"));
        configure.setSessionTimeout((Integer)commandLine.getOptionValue("session-timeout"));
        if (commandLine.getOptionValue("target-ip") == null) {
            throw new IllegalStateException("as.sh is too old to support web console, " +
                    "please run the following command to upgrade to latest version:" +
                    "\ncurl -sLk https://alibaba.github.io/arthas/install.sh | sh");
        }
        configure.setIp((String) commandLine.getOptionValue("target-ip"));
        configure.setTelnetPort((Integer) commandLine.getOptionValue("telnet-port"));
        configure.setHttpPort((Integer) commandLine.getOptionValue("http-port"));
        return configure;
    }

    private void attachAgent(Configure configure) throws Exception {
        // 获取pid访问到的虚拟机
        VirtualMachineDescriptor virtualMachineDescriptor = null;
        for (VirtualMachineDescriptor descriptor : VirtualMachine.list()) {
            String pid = descriptor.id();
            if (pid.equals(Integer.toString(configure.getJavaPid()))) {
                virtualMachineDescriptor = descriptor;
            }
        }
        VirtualMachine virtualMachine = null;
        try {
            if (null == virtualMachineDescriptor) { // 使用 attach(String pid) 这种方式
                virtualMachine = VirtualMachine.attach("" + configure.getJavaPid());
            } else {
                virtualMachine = VirtualMachine.attach(virtualMachineDescriptor);
            }

            Properties targetSystemProperties = virtualMachine.getSystemProperties();
            String targetJavaVersion = JavaVersionUtils.javaVersionStr(targetSystemProperties);
            String currentJavaVersion = JavaVersionUtils.javaVersionStr();
            if (targetJavaVersion != null && currentJavaVersion != null) {
                if (!targetJavaVersion.equals(currentJavaVersion)) {
                    AnsiLog.warn("Current VM java version: {} do not match target VM java version: {}, attach may fail.",
                                    currentJavaVersion, targetJavaVersion);
                    AnsiLog.warn("Target VM JAVA_HOME is {}, arthas-boot JAVA_HOME is {}, try to set the same JAVA_HOME.",
                                    targetSystemProperties.getProperty("java.home"), System.getProperty("java.home"));
                }
            }

<<<<<<< HEAD
            // 目标虚拟机加载 代理jar 以及 描述信息
            // sun.tools.attach.HotSpotVirtualMachine.loadAgent
            //  操作系统底层相关加载AgentLibrary sun.tools.attach.LinuxVirtualMachine.execute
            virtualMachine.loadAgent(configure.getArthasAgent(),
                            configure.getArthasCore() + ";" + configure.toString());
            // 因此需要跳转到arthas-agent.jar 去了 参数: ${arthas_lib_dir}/arthas-agent.jar=${arthas_lib_dir}/arthas-core.jar;com.taobao.arthas.core.config.Configure.toString()
            // agent#pom.xml
            // <Premain-Class>com.taobao.arthas.agent.AgentBootstrap</Premain-Class>
            //      com.taobao.arthas.agent.AgentBootstrap.premain
            // <Agent-Class>com.taobao.arthas.agent.AgentBootstrap</Agent-Class>
            //     com.taobao.arthas.agent.AgentBootstrap.agentmain
=======
            String arthasAgentPath = configure.getArthasAgent();
            //convert jar path to unicode string
            configure.setArthasAgent(encodeArg(arthasAgentPath));
            configure.setArthasCore(encodeArg(configure.getArthasCore()));
            virtualMachine.loadAgent(arthasAgentPath,
                    configure.getArthasCore() + ";" + configure.toString());
>>>>>>> 0d0b24e6
        } finally {
            if (null != virtualMachine) {
                virtualMachine.detach();
            }
        }
    }

    private static String encodeArg(String arg) {
        try {
            return URLEncoder.encode(arg, "utf-8");
        } catch (UnsupportedEncodingException e) {
            return arg;
        }
    }

    /**
     * arthas#version > 3.0
     * -jar ${arthas_lib_dir}/arthas-core.jar \
     *                     -pid ${TARGET_PID} \
     *                     -target-ip ${TARGET_IP} \
     *                     -telnet-port ${TELNET_PORT} \
     *                     -http-port ${HTTP_PORT} \
     *                     -core "${arthas_lib_dir}/arthas-core.jar" \
     *                     -agent "${arthas_lib_dir}/arthas-agent.jar"
     * arthas#version <= 3.0
     * -jar ${arthas_lib_dir}/arthas-core.jar \
     *                     -pid ${TARGET_PID} \
     *                     -target ${TARGET_IP}":"${TELNET_PORT} \
     *                     -core "${arthas_lib_dir}/arthas-core.jar" \
     *                     -agent "${arthas_lib_dir}/arthas-agent.jar"
     *
     * -Xbootclasspath 不要有空格
     * vmoptioin: -Dfile.encoding=UTF-8 -Xbootclasspath/a:D:\tools.jar
     * 指定pid core agent路径
     * program arg: -pid 380 -target-ip 127.0.0.1 -telnet-port 3658 -http-port 8563 -core C:\workspace\arthas\core\target\arthas-core.jar -agent C:\workspace\arthas\agent\target\arthas-agent.jar
     * @param args
     */
    public static void main(String[] args) {
        try {
            new Arthas(args);
        } catch (Throwable t) {
            AnsiLog.error("Start arthas failed, exception stack trace: ");
            t.printStackTrace();
            System.exit(-1);
        }
    }
}<|MERGE_RESOLUTION|>--- conflicted
+++ resolved
@@ -88,26 +88,25 @@
                 }
             }
 
-<<<<<<< HEAD
+
             // 目标虚拟机加载 代理jar 以及 描述信息
             // sun.tools.attach.HotSpotVirtualMachine.loadAgent
             //  操作系统底层相关加载AgentLibrary sun.tools.attach.LinuxVirtualMachine.execute
-            virtualMachine.loadAgent(configure.getArthasAgent(),
-                            configure.getArthasCore() + ";" + configure.toString());
+            // virtualMachine.loadAgent(configure.getArthasAgent(),
+            //                configure.getArthasCore() + ";" + configure.toString());
             // 因此需要跳转到arthas-agent.jar 去了 参数: ${arthas_lib_dir}/arthas-agent.jar=${arthas_lib_dir}/arthas-core.jar;com.taobao.arthas.core.config.Configure.toString()
             // agent#pom.xml
             // <Premain-Class>com.taobao.arthas.agent.AgentBootstrap</Premain-Class>
             //      com.taobao.arthas.agent.AgentBootstrap.premain
             // <Agent-Class>com.taobao.arthas.agent.AgentBootstrap</Agent-Class>
             //     com.taobao.arthas.agent.AgentBootstrap.agentmain
-=======
+
             String arthasAgentPath = configure.getArthasAgent();
             //convert jar path to unicode string
             configure.setArthasAgent(encodeArg(arthasAgentPath));
             configure.setArthasCore(encodeArg(configure.getArthasCore()));
             virtualMachine.loadAgent(arthasAgentPath,
                     configure.getArthasCore() + ";" + configure.toString());
->>>>>>> 0d0b24e6
         } finally {
             if (null != virtualMachine) {
                 virtualMachine.detach();

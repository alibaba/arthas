package com.taobao.arthas.core.shell.term.impl.http;

import java.io.File;
import java.io.IOException;
import java.io.RandomAccessFile;
import java.text.SimpleDateFormat;
import java.util.Arrays;
import java.util.Calendar;
import java.util.Date;
import java.util.GregorianCalendar;
import java.util.Locale;
import java.util.TimeZone;

import io.netty.channel.ChannelFuture;
import io.netty.channel.ChannelFutureListener;
import io.netty.channel.ChannelHandlerContext;
import io.netty.channel.ChannelProgressiveFuture;
import io.netty.channel.ChannelProgressiveFutureListener;
import io.netty.channel.DefaultFileRegion;
import io.netty.handler.codec.http.DefaultFullHttpResponse;
import io.netty.handler.codec.http.DefaultHttpResponse;
import io.netty.handler.codec.http.FullHttpRequest;
import io.netty.handler.codec.http.HttpChunkedInput;
import io.netty.handler.codec.http.HttpHeaderNames;
import io.netty.handler.codec.http.HttpHeaderValues;
import io.netty.handler.codec.http.HttpResponse;
import io.netty.handler.codec.http.HttpResponseStatus;
import io.netty.handler.codec.http.HttpUtil;
import io.netty.handler.codec.http.HttpVersion;
import io.netty.handler.codec.http.LastHttpContent;
import io.netty.handler.ssl.SslHandler;
import io.netty.handler.stream.ChunkedFile;

import javax.activation.MimetypesFileTypeMap;

import static io.netty.handler.codec.http.HttpResponseStatus.OK;
import static io.netty.handler.codec.http.HttpVersion.HTTP_1_1;

/**
 * 
 * @author hengyunabc 2019-11-06
 *
 */
public class DirectoryBrowser {

    public static final String HTTP_DATE_FORMAT = "EEE, dd MMM yyyy HH:mm:ss zzz";
    public static final String HTTP_DATE_GMT_TIMEZONE = "GMT";
    //@formatter:off
    private static String pageHeader = "<!DOCTYPE html>\n" + 
                    "<html>\n" + 
                    "\n" + 
                    "<head>\n" + 
                    "    <title>Arthas Resouces: %s</title>\n" + 
                    "    <meta charset=\"utf-8\" name=\"viewport\" content=\"width=device-width, initial-scale=1.0\">\n" + 
                    "    <style>\n" + 
                    "body {\n" + 
                    "    background: #fff;\n" + 
                    "}\n" + 
                    "    </style>\n" + 
                    "</head>\n" + 
                    "\n" + 
                    "<body>\n" + 
                    "    <header>\n" + 
                    "        <h1>%s</h1>\n" + 
                    "    </header>\n" + 
                    "    <hr/>\n" + 
                    "    <main>\n" + 
                    "        <pre id=\"contents\">\n";

    private static String pageFooter = "       </pre>\n" + 
                    "    </main>\n" + 
                    "    <hr/>\n" + 
                    "</body>\n" + 
                    "\n" + 
                    "</html>";
    //@formatter:on

    private static String linePart1Str = "<a href=\"%s\" title=\"%s\">";
    private static String linePart2Str = "%-60s";

    static String renderDir(File dir) {
        File[] listFiles = dir.listFiles();

        StringBuilder sb = new StringBuilder(8192);
        String dirName = dir.getName() + "/";
        sb.append(String.format(pageHeader, dirName, dirName));

        sb.append("<a href=\"../\" title=\"../\">../</a>\n");

        if (listFiles != null) {
            Arrays.sort(listFiles);
            for (File f : listFiles) {
                if (f.isDirectory()) {
                    String name = f.getName() + "/";
                    String part1Format = String.format(linePart1Str, name, name, name);
                    sb.append(part1Format);

                    String linePart2 = name + "</a>";
                    String part2Format = String.format(linePart2Str, linePart2);
                    sb.append(part2Format);

                    SimpleDateFormat simpleDateFormat = new SimpleDateFormat("yyyy-MM-dd HH:mm:ss");
                    String modifyStr = simpleDateFormat.format(new Date(f.lastModified()));

                    sb.append(modifyStr);
                    sb.append("         -      ").append("\r\n");
                }
            }

            for (File f : listFiles) {
                if (f.isFile()) {
                    String name = f.getName();
                    String part1Format = String.format(linePart1Str, name, name, name);
                    sb.append(part1Format);

                    String linePart2 = name + "</a>";
                    String part2Format = String.format(linePart2Str, linePart2);
                    sb.append(part2Format);

                    SimpleDateFormat simpleDateFormat = new SimpleDateFormat("yyyy-MM-dd HH:mm:ss");
                    String modifyStr = simpleDateFormat.format(new Date(f.lastModified()));
                    sb.append(modifyStr);

                    String sizeStr = String.format("%10d      ", f.length());
                    sb.append(sizeStr).append("\r\n");
                }
            }
        }

        sb.append(pageFooter);
        return sb.toString();
    }

    /**
     *  write data here,still return not null just to know succeeded.
     * @param dir
     * @param path
     * @param request
     * @param ctx
     * @return
     * @throws IOException
     */
    public static DefaultFullHttpResponse directView(File dir, String path, FullHttpRequest request, ChannelHandlerContext ctx) throws IOException {
        if (path.startsWith("/")) {
            path = path.substring(1, path.length());
        }
<<<<<<< HEAD
        File file = new File(path);
        HttpVersion version = request.protocolVersion();
=======
        // path maybe: arthas-output/20201225-203454.svg 
        // 需要取 dir的parent来去掉前缀
        File file = new File(dir.getParent(), path);

>>>>>>> 748ced4d
        if (isSubFile(dir, file)) {
            DefaultFullHttpResponse fullResp = new DefaultFullHttpResponse(version, HttpResponseStatus.OK);

            if (file.isDirectory()) {
                if (!path.endsWith("/")) {
                    fullResp.setStatus(HttpResponseStatus.FOUND).headers().set(HttpHeaderNames.LOCATION, "/" + path + "/");
                }
                
                String renderResult = renderDir(file);
                fullResp.content().writeBytes(renderResult.getBytes("utf-8"));
                fullResp.headers().set(HttpHeaderNames.CONTENT_TYPE, "text/html; charset=utf-8");
                ctx.write(fullResp);
                ChannelFuture future = ctx.writeAndFlush(LastHttpContent.EMPTY_LAST_CONTENT);
                future.addListener(ChannelFutureListener.CLOSE);
                return fullResp;
            } else {
                /*
                FileInputStream fileInputStream = new FileInputStream(file);
                try {
                    byte[] content = IOUtils.getBytes(fileInputStream);
                    fullResp.content().writeBytes(content);
                    HttpUtil.setContentLength(fullResp, fullResp.content().readableBytes());
                } finally {
                    IOUtils.close(fileInputStream);
                }
                */
                if (file.isHidden() || !file.exists()) {
                    return null;
                }

                if (file.isDirectory()) {
                    return null;
                }

                if (!file.isFile()) {
                    return null;
                }

                RandomAccessFile raf;
                try {
                    raf = new RandomAccessFile(file, "r");
                } catch (Exception ignore) {
                    return null;
                }
                long fileLength = raf.length();

                HttpResponse response = new DefaultHttpResponse(HTTP_1_1, OK);
                HttpUtil.setContentLength(response, fileLength);
                setContentTypeHeader(response, file);
                setDateAndCacheHeaders(response, file);
                if (HttpUtil.isKeepAlive(request)) {
                    response.headers().set(HttpHeaderNames.CONNECTION, HttpHeaderValues.KEEP_ALIVE);
                }

                // Write the initial line and the header.
                ctx.write(response);

                // Write the content.
                ChannelFuture sendFileFuture;
                ChannelFuture lastContentFuture;
                if (ctx.pipeline().get(SslHandler.class) == null) {
                    sendFileFuture =
                            ctx.write(new DefaultFileRegion(raf.getChannel(), 0, fileLength), ctx.newProgressivePromise());
                    // Write the end marker.
                    lastContentFuture = ctx.writeAndFlush(LastHttpContent.EMPTY_LAST_CONTENT);
                } else {
                    sendFileFuture =
                            ctx.writeAndFlush(new HttpChunkedInput(new ChunkedFile(raf, 0, fileLength, 8192)),
                                    ctx.newProgressivePromise());
                    // HttpChunkedInput will write the end marker (LastHttpContent) for us.
                    lastContentFuture = sendFileFuture;
                }

                sendFileFuture.addListener(new ChannelProgressiveFutureListener() {
                    @Override
                    public void operationProgressed(ChannelProgressiveFuture future, long progress, long total) {
                        if (total < 0) { // total unknown
                            System.err.println(future.channel() + " Transfer progress: " + progress);
                        } else {
                            System.err.println(future.channel() + " Transfer progress: " + progress + " / " + total);
                        }
                    }

                    @Override
                    public void operationComplete(ChannelProgressiveFuture future) {
                        System.err.println(future.channel() + " Transfer complete.");
                    }
                });

                // Decide whether to close the connection or not.
                if (!HttpUtil.isKeepAlive(request)) {
                    // Close the connection when the whole content is written out.
                    lastContentFuture.addListener(ChannelFutureListener.CLOSE);
                }
            }
            return fullResp;
        }

        return null;
    }
    private static void setDateAndCacheHeaders(HttpResponse response, File fileToCache) {
        SimpleDateFormat dateFormatter = new SimpleDateFormat(HTTP_DATE_FORMAT, Locale.US);
        dateFormatter.setTimeZone(TimeZone.getTimeZone(HTTP_DATE_GMT_TIMEZONE));

        // Date header
        Calendar time = new GregorianCalendar();
        response.headers().set(HttpHeaderNames.DATE, dateFormatter.format(time.getTime()));

        // Add cache headers
        time.add(Calendar.SECOND, 3600);
        response.headers().set(HttpHeaderNames.EXPIRES, dateFormatter.format(time.getTime()));
        response.headers().set(HttpHeaderNames.CACHE_CONTROL, "private, max-age=" + 3600);
        response.headers().set(
                HttpHeaderNames.LAST_MODIFIED, dateFormatter.format(new Date(fileToCache.lastModified())));
    }

    private static void setContentTypeHeader(HttpResponse response, File file) {
        MimetypesFileTypeMap mimeTypesMap = new MimetypesFileTypeMap();
        response.headers().set(HttpHeaderNames.CONTENT_TYPE, mimeTypesMap.getContentType(file.getPath()));
    }
    public static boolean isSubFile(File parent, File child) throws IOException {
        String parentPath = parent.getCanonicalPath();
        String childPath = child.getCanonicalPath();
        if (parentPath.equals(childPath) || childPath.startsWith(parent.getCanonicalPath() + File.separator)) {
            return true;
        }
        return false;
    }

}<|MERGE_RESOLUTION|>--- conflicted
+++ resolved
@@ -144,15 +144,11 @@
         if (path.startsWith("/")) {
             path = path.substring(1, path.length());
         }
-<<<<<<< HEAD
-        File file = new File(path);
-        HttpVersion version = request.protocolVersion();
-=======
+
         // path maybe: arthas-output/20201225-203454.svg 
         // 需要取 dir的parent来去掉前缀
         File file = new File(dir.getParent(), path);
-
->>>>>>> 748ced4d
+        HttpVersion version = request.protocolVersion();
         if (isSubFile(dir, file)) {
             DefaultFullHttpResponse fullResp = new DefaultFullHttpResponse(version, HttpResponseStatus.OK);
 

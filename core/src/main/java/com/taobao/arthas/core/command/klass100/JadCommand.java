package com.taobao.arthas.core.command.klass100;

import com.alibaba.arthas.deps.org.slf4j.Logger;
import com.alibaba.arthas.deps.org.slf4j.LoggerFactory;
import com.taobao.arthas.core.command.Constants;
import com.taobao.arthas.core.command.model.*;
import com.taobao.arthas.core.shell.cli.Completion;
import com.taobao.arthas.core.shell.cli.CompletionUtils;
import com.taobao.arthas.core.shell.command.AnnotatedCommand;
import com.taobao.arthas.core.shell.command.CommandProcess;
import com.taobao.arthas.core.util.ClassUtils;
import com.taobao.arthas.core.util.Decompiler;
import com.taobao.arthas.core.util.InstrumentationUtils;
import com.taobao.arthas.core.util.SearchUtils;
import com.taobao.arthas.core.util.TypeRenderUtils;
import com.taobao.arthas.core.util.affect.RowAffect;
import com.taobao.middleware.cli.annotations.Argument;
import com.taobao.middleware.cli.annotations.Description;
import com.taobao.middleware.cli.annotations.Name;
import com.taobao.middleware.cli.annotations.Option;
import com.taobao.middleware.cli.annotations.Summary;
import com.taobao.text.Color;
import com.taobao.text.Decoration;
import com.taobao.text.lang.LangRenderUtil;
import com.taobao.text.ui.LabelElement;
import com.taobao.text.util.RenderUtil;

import java.io.File;
import java.lang.instrument.Instrumentation;
import java.util.HashSet;
import java.util.List;
import java.util.Map;
import java.util.Set;
import java.util.regex.Pattern;

/**
 * @author diecui1202 on 15/11/24.
 * @author hengyunabc 2018-11-16
 */
@Name("jad")
@Summary("Decompile class")
@Description(Constants.EXAMPLE +
        "  jad java.lang.String\n" +
        "  jad java.lang.String toString\n" +
        "  jad --source-only java.lang.String\n" +
        "  jad -c 39eb305e org/apache/log4j/Logger\n" +
        "  jad -c 39eb305e -E org\\\\.apache\\\\.*\\\\.StringUtils\n" +
        Constants.WIKI + Constants.WIKI_HOME + "jad")
public class JadCommand extends AnnotatedCommand {
    private static final Logger logger = LoggerFactory.getLogger(JadCommand.class);
    private static Pattern pattern = Pattern.compile("(?m)^/\\*\\s*\\*/\\s*$" + System.getProperty("line.separator"));

    private String classPattern;
    private String methodName;
    private String code = null;
    private boolean isRegEx = false;
    private boolean hideUnicode = false;

    /**
     * jad output source code only
     */
    private boolean sourceOnly = false;

    @Argument(argName = "class-pattern", index = 0)
    @Description("Class name pattern, use either '.' or '/' as separator")
    public void setClassPattern(String classPattern) {
        this.classPattern = classPattern;
    }

    @Argument(argName = "method-name", index = 1, required = false)
    @Description("method name pattern, decompile a specific method instead of the whole class")
    public void setMethodName(String methodName) {
        this.methodName = methodName;
    }


    @Option(shortName = "c", longName = "code")
    @Description("The hash code of the special class's classLoader")
    public void setCode(String code) {
        this.code = code;
    }

    @Option(shortName = "E", longName = "regex", flag = true)
    @Description("Enable regular expression to match (wildcard matching by default)")
    public void setRegEx(boolean regEx) {
        isRegEx = regEx;
    }

    @Option(longName = "hideUnicode", flag = true)
    @Description("hide unicode, default value false")
    public void setHideUnicode(boolean hideUnicode) {
        this.hideUnicode = hideUnicode;
    }

    @Option(longName = "source-only", flag = true)
    @Description("Output source code only")
    public void setSourceOnly(boolean sourceOnly) {
        this.sourceOnly = sourceOnly;
    }

    @Override
    public void process(CommandProcess process) {
        RowAffect affect = new RowAffect();
        Instrumentation inst = process.session().getInstrumentation();
        Set<Class<?>> matchedClasses = SearchUtils.searchClassOnly(inst, classPattern, isRegEx, code);

        StatusModel statusModel = new StatusModel(-1, "unknown error");
        try {
            if (matchedClasses == null || matchedClasses.isEmpty()) {
                statusModel = processNoMatch(process);
            } else if (matchedClasses.size() > 1) {
                statusModel = processMatches(process, matchedClasses);
            } else { // matchedClasses size is 1
                // find inner classes.
                Set<Class<?>> withInnerClasses = SearchUtils.searchClassOnly(inst,  matchedClasses.iterator().next().getName() + "$*", false, code);
                if(withInnerClasses.isEmpty()) {
                    withInnerClasses = matchedClasses;
                }
                statusModel = processExactMatch(process, affect, inst, matchedClasses, withInnerClasses);
            }
        } finally {
            if (!this.sourceOnly) {
                process.appendResult(new RowAffectModel(affect));
            }
            process.end(statusModel.getStatusCode(), statusModel.getMessage());
        }
    }

<<<<<<< HEAD

    public static void retransformClasses(Instrumentation inst, ClassFileTransformer transformer, Set<Class<?>> classes) {
        try {
            inst.addTransformer(transformer, true);

            for(Class<?> clazz : classes) {
                try{
                    inst.retransformClasses(clazz);
                }catch(Throwable e) {
                    String errorMsg = "retransformClasses class error, name: " + clazz.getName();
                    if(ClassUtils.isLambdaClass(clazz) && e instanceof VerifyError) {
                        errorMsg += ", Please ignore lambda class VerifyError: https://github.com/alibaba/arthas/issues/675";
                    }
                    logger.error(errorMsg, e);
                }
            }
        } finally {
            inst.removeTransformer(transformer);
        }
    }

    private StatusModel processExactMatch(CommandProcess process, RowAffect affect, Instrumentation inst, Set<Class<?>> matchedClasses, Set<Class<?>> withInnerClasses) {
        StatusModel statusModel = new StatusModel();
=======
    private void processExactMatch(CommandProcess process, RowAffect affect, Instrumentation inst, Set<Class<?>> matchedClasses, Set<Class<?>> withInnerClasses) {
>>>>>>> 02c9d303
        Class<?> c = matchedClasses.iterator().next();
        Set<Class<?>> allClasses = new HashSet<Class<?>>(withInnerClasses);
        allClasses.add(c);

        try {
            ClassDumpTransformer transformer = new ClassDumpTransformer(allClasses);
            InstrumentationUtils.retransformClasses(inst, transformer, allClasses);

            Map<Class<?>, File> classFiles = transformer.getDumpResult();
            File classFile = classFiles.get(c);

            String source = Decompiler.decompile(classFile.getAbsolutePath(), methodName, hideUnicode);
            if (source != null) {
                source = pattern.matcher(source).replaceAll("");
            } else {
                source = "unknown";
            }

            JadModel jadModel = new JadModel();
            jadModel.setSource(source);
            if (!this.sourceOnly) {
                jadModel.setClassInfo(ClassUtils.createSimpleClassInfo(c));
                jadModel.setLocation(ClassUtils.getCodeSource(c.getProtectionDomain().getCodeSource()));
            }
            process.appendResult(jadModel);

            affect.rCnt(classFiles.keySet().size());
            statusModel.setStatus(0);
        } catch (Throwable t) {
            logger.error("jad: fail to decompile class: " + c.getName(), t);
            statusModel.setStatus(-1, "jad: fail to decompile class: " + c.getName());
        }
        return statusModel;
    }

    private StatusModel processMatches(CommandProcess process, Set<Class<?>> matchedClasses) {
        //Element usage = new LabelElement("jad -c <hashcode> " + classPattern).style(Decoration.bold.fg(Color.blue));
        //process.write("\n Found more than one class for: " + classPattern + ", Please use "
        //        + RenderUtil.render(usage, process.width()));

        String usage = "jad -c <hashcode> " + classPattern;
        String msg = " Found more than one class for: " + classPattern + ", Please use " + usage;
        process.appendResult(new MessageModel(msg));

        List<ClassVO> classVOs = ClassUtils.createClassVOList(matchedClasses);
        JadModel jadModel = new JadModel();
        jadModel.setMatchedClasses(classVOs);
        process.appendResult(jadModel);

        return new StatusModel(-1, msg);
    }

    private StatusModel processNoMatch(CommandProcess process) {
        return new StatusModel().setStatus(-1, "No class found for: " + classPattern);
    }

    @Override
    public void complete(Completion completion) {
        int argumentIndex = CompletionUtils.detectArgumentIndex(completion);

        if (argumentIndex == 1) {
            if (!CompletionUtils.completeClassName(completion)) {
                super.complete(completion);
            }
            return;
        } else if (argumentIndex == 2) {
            if (!CompletionUtils.completeMethodName(completion)) {
                super.complete(completion);
            }
            return;
        }

        super.complete(completion);
    }
}<|MERGE_RESOLUTION|>--- conflicted
+++ resolved
@@ -3,7 +3,11 @@
 import com.alibaba.arthas.deps.org.slf4j.Logger;
 import com.alibaba.arthas.deps.org.slf4j.LoggerFactory;
 import com.taobao.arthas.core.command.Constants;
-import com.taobao.arthas.core.command.model.*;
+import com.taobao.arthas.core.command.model.ClassVO;
+import com.taobao.arthas.core.command.model.JadModel;
+import com.taobao.arthas.core.command.model.MessageModel;
+import com.taobao.arthas.core.command.model.RowAffectModel;
+import com.taobao.arthas.core.command.model.StatusModel;
 import com.taobao.arthas.core.shell.cli.Completion;
 import com.taobao.arthas.core.shell.cli.CompletionUtils;
 import com.taobao.arthas.core.shell.command.AnnotatedCommand;
@@ -12,18 +16,12 @@
 import com.taobao.arthas.core.util.Decompiler;
 import com.taobao.arthas.core.util.InstrumentationUtils;
 import com.taobao.arthas.core.util.SearchUtils;
-import com.taobao.arthas.core.util.TypeRenderUtils;
 import com.taobao.arthas.core.util.affect.RowAffect;
 import com.taobao.middleware.cli.annotations.Argument;
 import com.taobao.middleware.cli.annotations.Description;
 import com.taobao.middleware.cli.annotations.Name;
 import com.taobao.middleware.cli.annotations.Option;
 import com.taobao.middleware.cli.annotations.Summary;
-import com.taobao.text.Color;
-import com.taobao.text.Decoration;
-import com.taobao.text.lang.LangRenderUtil;
-import com.taobao.text.ui.LabelElement;
-import com.taobao.text.util.RenderUtil;
 
 import java.io.File;
 import java.lang.instrument.Instrumentation;
@@ -126,33 +124,8 @@
         }
     }
 
-<<<<<<< HEAD
-
-    public static void retransformClasses(Instrumentation inst, ClassFileTransformer transformer, Set<Class<?>> classes) {
-        try {
-            inst.addTransformer(transformer, true);
-
-            for(Class<?> clazz : classes) {
-                try{
-                    inst.retransformClasses(clazz);
-                }catch(Throwable e) {
-                    String errorMsg = "retransformClasses class error, name: " + clazz.getName();
-                    if(ClassUtils.isLambdaClass(clazz) && e instanceof VerifyError) {
-                        errorMsg += ", Please ignore lambda class VerifyError: https://github.com/alibaba/arthas/issues/675";
-                    }
-                    logger.error(errorMsg, e);
-                }
-            }
-        } finally {
-            inst.removeTransformer(transformer);
-        }
-    }
-
     private StatusModel processExactMatch(CommandProcess process, RowAffect affect, Instrumentation inst, Set<Class<?>> matchedClasses, Set<Class<?>> withInnerClasses) {
         StatusModel statusModel = new StatusModel();
-=======
-    private void processExactMatch(CommandProcess process, RowAffect affect, Instrumentation inst, Set<Class<?>> matchedClasses, Set<Class<?>> withInnerClasses) {
->>>>>>> 02c9d303
         Class<?> c = matchedClasses.iterator().next();
         Set<Class<?>> allClasses = new HashSet<Class<?>>(withInnerClasses);
         allClasses.add(c);

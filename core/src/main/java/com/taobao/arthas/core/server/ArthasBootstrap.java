--- conflicted
+++ resolved
@@ -126,10 +126,11 @@
     private HistoryManager historyManager;
 
     private HttpApiHandler httpApiHandler;
-    private ChannelClient channelClient;
 
     private HttpSessionManager httpSessionManager;
     private SecurityAuthenticator securityAuthenticator;
+
+    private ChannelClient channelClient;
 
     private ArthasBootstrap(Instrumentation instrumentation, Map<String, String> args) throws Throwable {
         this.instrumentation = instrumentation;
@@ -388,12 +389,6 @@
                 tunnelClient.setVersion(ArthasBanner.version());
                 ChannelFuture channelFuture = tunnelClient.start();
                 channelFuture.await(10, TimeUnit.SECONDS);
-<<<<<<< HEAD
-                if(channelFuture.isSuccess()) {
-                    configure.setAgentId(tunnelClient.getId());
-                }
-=======
->>>>>>> 8f06d818
             }
         } catch (Throwable t) {
             logger().error("start tunnel client error", t);
@@ -403,19 +398,9 @@
             ShellServerOptions options = new ShellServerOptions()
                             .setInstrumentation(instrumentation)
                             .setPid(PidUtils.currentLongPid())
-<<<<<<< HEAD
-                            .setSessionTimeout(configure.getSessionTimeout() * 1000);
-
-
-            if (configure.getAgentId() != null) {
-                Map<String, String> welcomeInfos = new HashMap<String, String>();
-                welcomeInfos.put("id", configure.getAgentId());
-                options.setWelcomeMessage(ArthasBanner.welcome(welcomeInfos));
-=======
                             .setWelcomeMessage(ArthasBanner.welcome());
             if (configure.getSessionTimeout() != null) {
                 options.setSessionTimeout(configure.getSessionTimeout() * 1000);
->>>>>>> 8f06d818
             }
 
             this.httpSessionManager = new HttpSessionManager();
@@ -700,17 +685,16 @@
         return httpApiHandler;
     }
 
-<<<<<<< HEAD
     public Configure getConfigure() {
         return configure;
-=======
+    }
+
     public File getOutputPath() {
         return outputPath;
     }
 
     public SecurityAuthenticator getSecurityAuthenticator() {
         return securityAuthenticator;
->>>>>>> 8f06d818
     }
 
 }
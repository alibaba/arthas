--- conflicted
+++ resolved
@@ -78,12 +78,9 @@
             registerView(TimeTunnelView.class);
             registerView(TraceView.class);
             registerView(WatchView.class);
-<<<<<<< HEAD
             registerView(SqlProfilerView.class);
-=======
             registerView(VmToolView.class);
             registerView(JFRView.class);
->>>>>>> e1104aeb
 
         } catch (Throwable e) {
             logger.error("register result view failed", e);

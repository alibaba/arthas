--- conflicted
+++ resolved
@@ -5,12 +5,9 @@
 import java.nio.charset.Charset;
 import java.util.List;
 
-<<<<<<< HEAD
 import com.taobao.arthas.core.command.model.MessageModel;
-=======
 import com.alibaba.arthas.deps.org.slf4j.Logger;
 import com.alibaba.arthas.deps.org.slf4j.LoggerFactory;
->>>>>>> ed38c6a5
 import com.taobao.arthas.core.shell.cli.Completion;
 import com.taobao.arthas.core.shell.cli.CompletionUtils;
 import com.taobao.arthas.core.shell.command.AnnotatedCommand;
@@ -66,14 +63,8 @@
                                 encoding == null ? Charset.defaultCharset() : Charset.forName(encoding));
                 process.appendResult(new MessageModel(fileToString));
             } catch (IOException e) {
-<<<<<<< HEAD
-                logger.error(null, "cat read file error. name: " + file, e);
+                logger.error("cat read file error. name: " + file, e);
                 process.end(1, "cat read file error: " + e.getMessage() );
-=======
-                logger.error("cat read file error. name: " + file, e);
-                process.write("cat read file error: " + e.getMessage() + '\n');
-                process.end(1);
->>>>>>> ed38c6a5
                 return;
             }
         }

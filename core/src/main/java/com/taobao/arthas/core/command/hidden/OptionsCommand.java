--- conflicted
+++ resolved
@@ -86,11 +86,7 @@
         if (argumentIndex == 1) {
             String laseToken = TokenUtils.getLast(lineTokens).value().trim();
             //prefix match options-name
-<<<<<<< HEAD
-            String pattern = "^" + laseToken + ".*";
-=======
             String pattern = "^" + laseToken.trim() + ".*";
->>>>>>> 45792830
             Collection<String> optionNames = findOptionNames(new RegexMatcher(pattern));
             CompletionUtils.complete(completion, optionNames);
         } else {

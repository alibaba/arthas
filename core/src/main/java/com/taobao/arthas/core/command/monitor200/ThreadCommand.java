package com.taobao.arthas.core.command.monitor200;

import com.taobao.arthas.core.command.Constants;
import com.taobao.arthas.core.command.model.StatusModel;
import com.taobao.arthas.core.command.model.ThreadInfoExt;
import com.taobao.arthas.core.command.model.ThreadModel;
import com.taobao.arthas.core.command.model.ThreadVO;
import com.taobao.arthas.core.shell.command.AnnotatedCommand;
import com.taobao.arthas.core.shell.command.CommandProcess;
import com.taobao.arthas.core.util.ArrayUtils;
import com.taobao.arthas.core.util.StringUtils;
import com.taobao.arthas.core.util.ThreadUtil;
import com.taobao.middleware.cli.annotations.Argument;
import com.taobao.middleware.cli.annotations.Description;
import com.taobao.middleware.cli.annotations.Name;
import com.taobao.middleware.cli.annotations.Option;
import com.taobao.middleware.cli.annotations.Summary;

import java.lang.Thread.State;
import java.lang.management.ManagementFactory;
import java.lang.management.ThreadInfo;
import java.lang.management.ThreadMXBean;
import java.util.*;

/**
 * @author hengyunabc 2015年12月7日 下午2:06:21
 */
@Name("thread")
@Summary("Display thread info, thread stack")
@Description(Constants.EXAMPLE +
        "  thread\n" +
        "  thread 51\n" +
        "  thread -n -1\n" +
        "  thread -n 5\n" +
        "  thread -b\n" +
        "  thread -i 2000\n" +
        "  thread --state BLOCKED\n" +
        Constants.WIKI + Constants.WIKI_HOME + "thread")
public class ThreadCommand extends AnnotatedCommand {
    private static Set<String> states = null;
    private static ThreadMXBean threadMXBean = ManagementFactory.getThreadMXBean();

    private long id = -1;
    private Integer topNBusy = null;
    private boolean findMostBlockingThread = false;
    private int sampleInterval = 100;
    private String state;

    private boolean lockedMonitors = false;
    private boolean lockedSynchronizers = false;

    static {
        states = new HashSet<String>(State.values().length);
        for (State state : State.values()) {
            states.add(state.name());
        }
    }

    @Argument(index = 0, required = false, argName = "id")
    @Description("Show thread stack")
    public void setId(long id) {
        this.id = id;
    }

    @Option(shortName = "n", longName = "top-n-threads")
    @Description("The number of thread(s) to show, ordered by cpu utilization, -1 to show all.")
    public void setTopNBusy(Integer topNBusy) {
        this.topNBusy = topNBusy;
    }

    @Option(shortName = "b", longName = "include-blocking-thread", flag = true)
    @Description("Find the thread who is holding a lock that blocks the most number of threads.")
    public void setFindMostBlockingThread(boolean findMostBlockingThread) {
        this.findMostBlockingThread = findMostBlockingThread;
    }

    @Option(shortName = "i", longName = "sample-interval")
    @Description("Specify the sampling interval (in ms) when calculating cpu usage.")
    public void setSampleInterval(int sampleInterval) {
        this.sampleInterval = sampleInterval;
    }

    @Option(longName = "state")
    @Description("Display the thead filter by the state. NEW, RUNNABLE, TIMED_WAITING, WAITING, BLOCKED, TERMINATED is optional.")
    public void setState(String state) {
        this.state = state;
    }

    @Option(longName = "lockedMonitors", flag = true)
    @Description("Find the thread info with lockedMonitors flag, default value is false.")
    public void setLockedMonitors(boolean lockedMonitors) {
        this.lockedMonitors = lockedMonitors;
    }

    @Option(longName = "lockedSynchronizers", flag = true)
    @Description("Find the thread info with lockedSynchronizers flag, default value is false.")
    public void setLockedSynchronizers(boolean lockedSynchronizers) {
        this.lockedSynchronizers = lockedSynchronizers;
    }

    @Override
    public void process(CommandProcess process) {
        StatusModel statusModel = new StatusModel(-1, "unknown error");
        try {
            if (id > 0) {
                statusModel = processThread(process);
            } else if (topNBusy != null) {
                statusModel = processTopBusyThreads(process);
            } else if (findMostBlockingThread) {
                statusModel = processBlockingThread(process);
            } else {
                statusModel = processAllThreads(process);
            }
        } finally {
            process.end(statusModel.getStatusCode(), statusModel.getMessage());
        }
    }

    private StatusModel processAllThreads(CommandProcess process) {
        Map<String, Thread> threads = ThreadUtil.getThreads();

        // 统计各种线程状态
        Map<State, Integer> stateCountMap = new LinkedHashMap<State, Integer>();
        for (State s : State.values()) {
            stateCountMap.put(s, 0);
        }

        for (Thread thread : threads.values()) {
            State threadState = thread.getState();
            Integer count = stateCountMap.get(threadState);
            stateCountMap.put(threadState, count + 1);
        }

        Collection<Thread> resultThreads = new ArrayList<Thread>();
        if (!StringUtils.isEmpty(this.state)){
            this.state = this.state.toUpperCase();
            if(states.contains(this.state)) {
                for (Thread thread : threads.values()) {
                    if (state.equals(thread.getState().name())) {
                        resultThreads.add(thread);
                    }
                }
            }else{
                return new StatusModel(1, "Illegal argument, state should be one of " + states);
            }
        } else {
            resultThreads = threads.values();
        }

        //thread stats
        ThreadSampler threadSampler = new ThreadSampler();
        threadSampler.setSampleInterval(sampleInterval);
        List<ThreadVO> threadStats = threadSampler.sample(resultThreads);

        process.appendResult(new ThreadModel(threadStats, stateCountMap));
        return new StatusModel(0);
    }

    private StatusModel processBlockingThread(CommandProcess process) {
        ThreadUtil.BlockingLockInfo blockingLockInfo = ThreadUtil.findMostBlockingLock();
        if (blockingLockInfo.threadInfo == null) {
            return new StatusModel(1, "No most blocking thread found!");
        }
        process.appendResult(new ThreadModel(blockingLockInfo));
        return new StatusModel(0);    }

    private StatusModel processTopBusyThreads(CommandProcess process) {
        Map<Long, Long> topNThreads = ThreadUtil.getTopNThreads(sampleInterval, topNBusy);
        Long[] tids = topNThreads.keySet().toArray(new Long[0]);
        ThreadInfo[] threadInfos = threadMXBean.getThreadInfo(ArrayUtils.toPrimitive(tids), lockedMonitors, lockedSynchronizers);
        if (threadInfos == null) {
            return new StatusModel(1, "get top busy threads failed");
        }

        //convert to ThreadInfoExt with cpuUsage
        ThreadInfoExt[] threadInfoExts = new ThreadInfoExt[threadInfos.length];
        for (int i = 0; i < threadInfos.length; i++) {
            ThreadInfo threadInfo = threadInfos[i];
            threadInfoExts[i] = new ThreadInfoExt(threadInfo, topNThreads.get(threadInfo.getThreadId()));
        }
        process.appendResult(new ThreadModel(threadInfoExts));
        return new StatusModel(0);
    }

<<<<<<< HEAD
    private StatusModel processThread(CommandProcess process) {
        ThreadInfo[] threadInfos = threadMXBean.getThreadInfo(new long[]{id}, true, true);
        if (threadInfos == null || threadInfos.length < 1 || threadInfos[0] == null) {
            return new StatusModel(1, "thread do not exist! id: " + id);
=======
    private int processThread(CommandProcess process) {
        int status = 0;
        String content;
        ThreadInfo[] threadInfos = threadMXBean.getThreadInfo(new long[]{id}, lockedMonitors, lockedSynchronizers);
        if (threadInfos == null || threadInfos[0] == null) {
            content = "thread do not exist! id: " + id + "\n";
            status = 1;
        } else {
            // no cpu usage info
            content = ThreadUtil.getFullStacktrace(threadInfos[0], -1);
>>>>>>> eb62e0de
        }

        process.appendResult(new ThreadModel(threadInfos[0]));
        return new StatusModel(0);
    }
}<|MERGE_RESOLUTION|>--- conflicted
+++ resolved
@@ -182,23 +182,10 @@
         return new StatusModel(0);
     }
 
-<<<<<<< HEAD
     private StatusModel processThread(CommandProcess process) {
-        ThreadInfo[] threadInfos = threadMXBean.getThreadInfo(new long[]{id}, true, true);
+        ThreadInfo[] threadInfos = threadMXBean.getThreadInfo(new long[]{id}, lockedMonitors, lockedSynchronizers);
         if (threadInfos == null || threadInfos.length < 1 || threadInfos[0] == null) {
             return new StatusModel(1, "thread do not exist! id: " + id);
-=======
-    private int processThread(CommandProcess process) {
-        int status = 0;
-        String content;
-        ThreadInfo[] threadInfos = threadMXBean.getThreadInfo(new long[]{id}, lockedMonitors, lockedSynchronizers);
-        if (threadInfos == null || threadInfos[0] == null) {
-            content = "thread do not exist! id: " + id + "\n";
-            status = 1;
-        } else {
-            // no cpu usage info
-            content = ThreadUtil.getFullStacktrace(threadInfos[0], -1);
->>>>>>> eb62e0de
         }
 
         process.appendResult(new ThreadModel(threadInfos[0]));

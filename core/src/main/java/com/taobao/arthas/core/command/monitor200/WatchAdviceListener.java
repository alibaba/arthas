--- conflicted
+++ resolved
@@ -93,16 +93,9 @@
             }
         } catch (Exception e) {
             logger.warn("watch failed.", e);
-<<<<<<< HEAD
             process.end(-1, "watch failed, condition is: " + command.getConditionExpress() + ", express is: "
-                          + command.getExpress() + ", " + e.getMessage() + ", visit " + LogUtil.LOGGER_FILE
+                          + command.getExpress() + ", " + e.getMessage() + ", visit " + LogUtil.loggingFile()
                           + " for more details.");
-=======
-            process.write("watch failed, condition is: " + command.getConditionExpress() + ", express is: "
-                          + command.getExpress() + ", " + e.getMessage() + ", visit " + LogUtil.loggingFile()
-                          + " for more details.\n");
-            process.end();
->>>>>>> ed38c6a5
         }
     }
 }
package com.taobao.arthas.core.command;

import com.taobao.arthas.core.command.basic1000.CatCommand;
import com.taobao.arthas.core.command.basic1000.ClsCommand;
import com.taobao.arthas.core.command.basic1000.HelpCommand;
import com.taobao.arthas.core.command.basic1000.HistoryCommand;
import com.taobao.arthas.core.command.basic1000.KeymapCommand;
import com.taobao.arthas.core.command.basic1000.PluginsCommand;
import com.taobao.arthas.core.command.basic1000.PwdCommand;
import com.taobao.arthas.core.command.basic1000.ResetCommand;
import com.taobao.arthas.core.command.basic1000.SessionCommand;
import com.taobao.arthas.core.command.basic1000.ShutdownCommand;
import com.taobao.arthas.core.command.basic1000.SystemEnvCommand;
import com.taobao.arthas.core.command.basic1000.SystemPropertyCommand;
import com.taobao.arthas.core.command.basic1000.VersionCommand;
import com.taobao.arthas.core.command.hidden.JulyCommand;
import com.taobao.arthas.core.command.hidden.OptionsCommand;
import com.taobao.arthas.core.command.hidden.ThanksCommand;
import com.taobao.arthas.core.command.klass100.ClassLoaderCommand;
import com.taobao.arthas.core.command.klass100.DumpClassCommand;
import com.taobao.arthas.core.command.klass100.GetStaticCommand;
import com.taobao.arthas.core.command.klass100.JadCommand;
import com.taobao.arthas.core.command.klass100.MemoryCompilerCommand;
import com.taobao.arthas.core.command.klass100.OgnlCommand;
import com.taobao.arthas.core.command.klass100.RedefineCommand;
import com.taobao.arthas.core.command.klass100.SearchClassCommand;
import com.taobao.arthas.core.command.klass100.SearchMethodCommand;
import com.taobao.arthas.core.command.monitor200.DashboardCommand;
import com.taobao.arthas.core.command.monitor200.JvmCommand;
import com.taobao.arthas.core.command.monitor200.MBeanCommand;
import com.taobao.arthas.core.command.monitor200.MonitorCommand;
import com.taobao.arthas.core.command.monitor200.StackCommand;
import com.taobao.arthas.core.command.monitor200.ThreadCommand;
import com.taobao.arthas.core.command.monitor200.TimeTunnelCommand;
import com.taobao.arthas.core.command.monitor200.TraceCommand;
import com.taobao.arthas.core.command.monitor200.WatchCommand;
import com.taobao.arthas.core.shell.command.Command;
import com.taobao.arthas.core.shell.command.CommandResolver;

import java.util.ArrayList;
import java.util.List;

/**
 * TODO automatically discover the built-in commands.
 * @author beiwei30 on 17/11/2016.
 */
public class BuiltinCommandPack implements CommandResolver {

    private static List<Command> commands = new ArrayList<Command>();

    static {
        initCommands();
    }

    @Override
    public List<Command> commands() {
        return commands;
    }

    private static void initCommands() {
        commands.add(Command.create(HelpCommand.class));
        commands.add(Command.create(KeymapCommand.class));
        commands.add(Command.create(SearchClassCommand.class));
        commands.add(Command.create(SearchMethodCommand.class));
        commands.add(Command.create(ClassLoaderCommand.class));
        commands.add(Command.create(JadCommand.class));
        commands.add(Command.create(GetStaticCommand.class));
        commands.add(Command.create(MonitorCommand.class));
        commands.add(Command.create(StackCommand.class));
        commands.add(Command.create(ThreadCommand.class));
        commands.add(Command.create(TraceCommand.class));
        commands.add(Command.create(WatchCommand.class));
        commands.add(Command.create(TimeTunnelCommand.class));
        commands.add(Command.create(JvmCommand.class));
        // commands.add(Command.create(GroovyScriptCommand.class));
        commands.add(Command.create(OgnlCommand.class));
        commands.add(Command.create(MemoryCompilerCommand.class));
        commands.add(Command.create(RedefineCommand.class));
        commands.add(Command.create(DashboardCommand.class));
        commands.add(Command.create(DumpClassCommand.class));
        commands.add(Command.create(JulyCommand.class));
        commands.add(Command.create(ThanksCommand.class));
        commands.add(Command.create(OptionsCommand.class));
        commands.add(Command.create(ClsCommand.class));
        commands.add(Command.create(ResetCommand.class));
        commands.add(Command.create(VersionCommand.class));
        commands.add(Command.create(ShutdownCommand.class));
        commands.add(Command.create(SessionCommand.class));
        commands.add(Command.create(SystemPropertyCommand.class));
        commands.add(Command.create(SystemEnvCommand.class));
        commands.add(Command.create(HistoryCommand.class));
        commands.add(Command.create(CatCommand.class));
        commands.add(Command.create(PwdCommand.class));
<<<<<<< HEAD

        commands.add(Command.create(PluginsCommand.class));
=======
        commands.add(Command.create(MBeanCommand.class));
>>>>>>> 78b01858
    }
}<|MERGE_RESOLUTION|>--- conflicted
+++ resolved
@@ -91,11 +91,8 @@
         commands.add(Command.create(HistoryCommand.class));
         commands.add(Command.create(CatCommand.class));
         commands.add(Command.create(PwdCommand.class));
-<<<<<<< HEAD
 
+        commands.add(Command.create(MBeanCommand.class));
         commands.add(Command.create(PluginsCommand.class));
-=======
-        commands.add(Command.create(MBeanCommand.class));
->>>>>>> 78b01858
     }
 }
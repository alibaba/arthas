--- conflicted
+++ resolved
@@ -142,8 +142,6 @@
             description = STRICT_MESSAGE
     )
     public static volatile boolean strict = true;
-<<<<<<< HEAD
-=======
     /**
      * 是否切换使用表达式ognl/qlexpress开关
      */
@@ -164,7 +162,6 @@
             description = ""
     )
     public static volatile String QLExpressConfig = "";
->>>>>>> 99f48507
 
     public static void updateOnglStrict(boolean strict) {
         try {

--- conflicted
+++ resolved
@@ -145,7 +145,22 @@
     )
     public static volatile boolean strict = true;
 
-<<<<<<< HEAD
+    public static void updateOnglStrict(boolean strict) {
+        try {
+            Field field = OgnlRuntime.class.getDeclaredField("_useStricterInvocation");
+            field.setAccessible(true);
+            // 获取字段的内存偏移量和基址
+            Object staticFieldBase = UnsafeUtils.UNSAFE.staticFieldBase(field);
+            long staticFieldOffset = UnsafeUtils.UNSAFE.staticFieldOffset(field);
+
+            // 修改字段的值
+            UnsafeUtils.UNSAFE.putBoolean(staticFieldBase, staticFieldOffset, strict);
+        } catch (NoSuchFieldException | SecurityException e) {
+            // ignore
+        }
+    }
+
+
 
     /**
      * 是否切换使用表达式ognl/qlexpress开关
@@ -167,21 +182,4 @@
             description = ""
     )
     public static volatile String QLExpressConfig = "";
-=======
-    public static void updateOnglStrict(boolean strict) {
-        try {
-            Field field = OgnlRuntime.class.getDeclaredField("_useStricterInvocation");
-            field.setAccessible(true);
-            // 获取字段的内存偏移量和基址
-            Object staticFieldBase = UnsafeUtils.UNSAFE.staticFieldBase(field);
-            long staticFieldOffset = UnsafeUtils.UNSAFE.staticFieldOffset(field);
-
-            // 修改字段的值
-            UnsafeUtils.UNSAFE.putBoolean(staticFieldBase, staticFieldOffset, strict);
-        } catch (NoSuchFieldException | SecurityException e) {
-            // ignore
-        }
-    }
-
->>>>>>> b266e1c9
 }
--- conflicted
+++ resolved
@@ -27,10 +27,6 @@
 
     public OgnlExpress(ClassResolver classResolver) {
         OgnlRuntime.setPropertyAccessor(Object.class, OBJECT_PROPERTY_ACCESSOR);
-<<<<<<< HEAD
-        // allow private field access
-=======
->>>>>>> d4bc1204
         context = new OgnlContext(MEMBER_ACCESS, classResolver, null, null);
     }
 

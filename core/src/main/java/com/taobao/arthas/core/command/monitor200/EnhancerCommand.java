package com.taobao.arthas.core.command.monitor200;

import java.lang.instrument.Instrumentation;
import java.lang.instrument.UnmodifiableClassException;
import java.util.Collections;
import java.util.List;

import com.alibaba.arthas.deps.org.slf4j.Logger;
import com.alibaba.arthas.deps.org.slf4j.LoggerFactory;
import com.taobao.arthas.core.advisor.AdviceListener;
import com.taobao.arthas.core.advisor.Enhancer;
import com.taobao.arthas.core.advisor.InvokeTraceable;
import com.taobao.arthas.core.command.model.EnhancerAffectModel;
import com.taobao.arthas.core.shell.cli.Completion;
import com.taobao.arthas.core.shell.cli.CompletionUtils;
import com.taobao.arthas.core.shell.command.AnnotatedCommand;
import com.taobao.arthas.core.shell.command.CommandProcess;
import com.taobao.arthas.core.shell.handlers.command.CommandInterruptHandler;
import com.taobao.arthas.core.shell.handlers.shell.QExitHandler;
import com.taobao.arthas.core.shell.session.Session;
import com.taobao.arthas.core.util.Constants;
import com.taobao.arthas.core.util.LogUtil;
import com.taobao.arthas.core.util.affect.EnhancerAffect;
import com.taobao.arthas.core.util.matcher.Matcher;

/**
 * @author beiwei30 on 29/11/2016.
 */
public abstract class EnhancerCommand extends AnnotatedCommand {

    private static final Logger logger = LoggerFactory.getLogger(EnhancerCommand.class);
    protected static final List<String> EMPTY = Collections.emptyList();
    public static final String[] EXPRESS_EXAMPLES = { "params", "returnObj", "throwExp", "target", "clazz", "method",
                                                       "{params,returnObj}", "params[0]" };

    protected Matcher classNameMatcher;
    protected Matcher methodNameMatcher;

    /**
     * 类名匹配
     *
     * @return 获取类名匹配
     */
    protected abstract Matcher getClassNameMatcher();

    /**
     * 方法名匹配
     *
     * @return 获取方法名匹配
     */
    protected abstract Matcher getMethodNameMatcher();

    /**
     * 获取监听器
     *
     * @return 返回监听器
     */
    protected abstract AdviceListener getAdviceListener(CommandProcess process);

    @Override
    public void process(final CommandProcess process) {
        // ctrl-C support
        process.interruptHandler(new CommandInterruptHandler(process));
        // q exit support
        process.stdinHandler(new QExitHandler(process));

        // start to enhance
        enhance(process);
    }

    @Override
    public void complete(Completion completion) {
        int argumentIndex = CompletionUtils.detectArgumentIndex(completion);

        if (argumentIndex == 1) { // class name
            if (!CompletionUtils.completeClassName(completion)) {
                super.complete(completion);
            }
            return;
        } else if (argumentIndex == 2) { // method name
            if (!CompletionUtils.completeMethodName(completion)) {
                super.complete(completion);
            }
            return;
        } else if (argumentIndex == 3) { // watch express
            completeArgument3(completion);
            return;
        }

        super.complete(completion);
    }

    protected void enhance(CommandProcess process) {
        Session session = process.session();
        if (!session.tryLock()) {
            process.end(-1, "someone else is enhancing classes, pls. wait.");
            return;
        }
        int lock = session.getLock();
        try {
            Instrumentation inst = session.getInstrumentation();
            AdviceListener listener = getAdviceListener(process);
            if (listener == null) {
                logger.error("advice listener is null");
                process.end(-1, "cannot operate the current command, pls. check arthas.log");
                return;
            }
            boolean skipJDKTrace = false;
            if(listener instanceof AbstractTraceAdviceListener) {
                skipJDKTrace = ((AbstractTraceAdviceListener) listener).getCommand().isSkipJDKTrace();
            }

            EnhancerAffect affect = Enhancer.enhance(inst, lock, listener instanceof InvokeTraceable,
                    skipJDKTrace, getClassNameMatcher(), getMethodNameMatcher());

            if (affect.cCnt() == 0 || affect.mCnt() == 0) {
                // no class effected
                // might be method code too large
<<<<<<< HEAD
                String msg = "No class or method is affected, try:\n"
                        + "1. sm CLASS_NAME METHOD_NAME to make sure the method you are tracing actually exists (it might be in your parent class).\n"
                        + "2. reset CLASS_NAME and try again, your method body might be too large.\n"
                        + "3. check arthas log: " + LogUtil.loggingFile() + "\n"
                        + "4. visit https://github.com/alibaba/arthas/issues/47 for more details.";
                process.end(-1, msg);
=======
                process.write("Matched class-cnt: " + effect.cCnt() + ", method-cnt: " + effect.mCnt() + "\n");
                process.write("No class or method is affected, try:\n"
                              + "1. sm CLASS_NAME METHOD_NAME to make sure the method you are tracing actually exists (it might be in your parent class).\n"
                              + "2. reset CLASS_NAME and try again, your method body might be too large.\n"
                              + "3. check arthas log: " + LogUtil.loggingFile() + "\n"
                              + "4. visit https://github.com/alibaba/arthas/issues/47 for more details.\n");
                process.end();
>>>>>>> 80e1fdf4
                return;
            }

            // 这里做个补偿,如果在enhance期间,unLock被调用了,则补偿性放弃
            if (session.getLock() == lock) {
                // 注册通知监听器
                process.register(lock, listener);
                if (process.isForeground()) {
                    process.echoTips(Constants.Q_OR_CTRL_C_ABORT_MSG + "\n");
                }
            }

            process.appendResult(new EnhancerAffectModel(affect));
        } catch (UnmodifiableClassException e) {
            logger.error("error happens when enhancing class", e);
        } finally {
            if (session.getLock() == lock) {
                // enhance结束后解锁
                process.session().unLock();
            }
        }
    }

    protected void completeArgument3(Completion completion) {
        super.complete(completion);
    }
}<|MERGE_RESOLUTION|>--- conflicted
+++ resolved
@@ -110,28 +110,20 @@
                 skipJDKTrace = ((AbstractTraceAdviceListener) listener).getCommand().isSkipJDKTrace();
             }
 
-            EnhancerAffect affect = Enhancer.enhance(inst, lock, listener instanceof InvokeTraceable,
+            EnhancerAffect effect = Enhancer.enhance(inst, lock, listener instanceof InvokeTraceable,
                     skipJDKTrace, getClassNameMatcher(), getMethodNameMatcher());
 
-            if (affect.cCnt() == 0 || affect.mCnt() == 0) {
+            if (effect.cCnt() == 0 || effect.mCnt() == 0) {
                 // no class effected
                 // might be method code too large
-<<<<<<< HEAD
+                process.appendResult(new EnhancerAffectModel(effect));
+
                 String msg = "No class or method is affected, try:\n"
                         + "1. sm CLASS_NAME METHOD_NAME to make sure the method you are tracing actually exists (it might be in your parent class).\n"
                         + "2. reset CLASS_NAME and try again, your method body might be too large.\n"
                         + "3. check arthas log: " + LogUtil.loggingFile() + "\n"
                         + "4. visit https://github.com/alibaba/arthas/issues/47 for more details.";
                 process.end(-1, msg);
-=======
-                process.write("Matched class-cnt: " + effect.cCnt() + ", method-cnt: " + effect.mCnt() + "\n");
-                process.write("No class or method is affected, try:\n"
-                              + "1. sm CLASS_NAME METHOD_NAME to make sure the method you are tracing actually exists (it might be in your parent class).\n"
-                              + "2. reset CLASS_NAME and try again, your method body might be too large.\n"
-                              + "3. check arthas log: " + LogUtil.loggingFile() + "\n"
-                              + "4. visit https://github.com/alibaba/arthas/issues/47 for more details.\n");
-                process.end();
->>>>>>> 80e1fdf4
                 return;
             }
 
@@ -144,7 +136,7 @@
                 }
             }
 
-            process.appendResult(new EnhancerAffectModel(affect));
+            process.appendResult(new EnhancerAffectModel(effect));
         } catch (UnmodifiableClassException e) {
             logger.error("error happens when enhancing class", e);
         } finally {

--- conflicted
+++ resolved
@@ -1,6 +1,5 @@
 package com.taobao.arthas.core.command.monitor200;
 
-import java.arthas.SpyAPI;
 import java.lang.instrument.Instrumentation;
 import java.lang.instrument.UnmodifiableClassException;
 import java.util.Collections;
@@ -8,10 +7,6 @@
 
 import com.alibaba.arthas.deps.org.slf4j.Logger;
 import com.alibaba.arthas.deps.org.slf4j.LoggerFactory;
-import com.taobao.arthas.bytekit.asm.binding.Binding;
-import com.taobao.arthas.bytekit.asm.interceptor.annotation.AtEnter;
-import com.taobao.arthas.bytekit.asm.interceptor.annotation.AtExceptionExit;
-import com.taobao.arthas.bytekit.asm.interceptor.annotation.AtExit;
 import com.taobao.arthas.core.advisor.AdviceListener;
 import com.taobao.arthas.core.advisor.Enhancer;
 import com.taobao.arthas.core.advisor.InvokeTraceable;
@@ -121,7 +116,6 @@
             if (effect.cCnt() == 0 || effect.mCnt() == 0) {
                 // no class effected
                 // might be method code too large
-<<<<<<< HEAD
                 process.appendResult(new EnhancerAffectModel(effect));
 
                 String msg = "No class or method is affected, try:\n"
@@ -130,15 +124,6 @@
                         + "3. check arthas log: " + LogUtil.loggingFile() + "\n"
                         + "4. visit https://github.com/alibaba/arthas/issues/47 for more details.";
                 process.end(-1, msg);
-=======
-                process.write("Matched class count: " + effect.cCnt() + ", method count: " + effect.mCnt() + "\n");
-                process.write("No class or method is affected, try:\n"
-                              + "1. sm CLASS_NAME METHOD_NAME to make sure the method you are tracing actually exists (it might be in your parent class).\n"
-                              + "2. reset CLASS_NAME and try again, your method body might be too large.\n"
-                              + "3. check arthas log: " + LogUtil.loggingFile() + "\n"
-                              + "4. visit https://github.com/alibaba/arthas/issues/47 for more details.\n");
-                process.end();
->>>>>>> eb62e0de
                 return;
             }
 

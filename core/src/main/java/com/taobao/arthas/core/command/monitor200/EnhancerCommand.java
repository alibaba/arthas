--- conflicted
+++ resolved
@@ -101,7 +101,7 @@
             Instrumentation inst = session.getInstrumentation();
             AdviceListener listener = getAdviceListener(process);
             if (listener == null) {
-                logger.error(null, "advice listener is null");
+                logger.error("advice listener is null");
                 process.end(-1, "cannot operate the current command, pls. check arthas.log");
                 return;
             }
@@ -116,21 +116,12 @@
             if (affect.cCnt() == 0 || affect.mCnt() == 0) {
                 // no class effected
                 // might be method code too large
-<<<<<<< HEAD
                 String msg = "No class or method is affected, try:\n"
                         + "1. sm CLASS_NAME METHOD_NAME to make sure the method you are tracing actually exists (it might be in your parent class).\n"
                         + "2. reset CLASS_NAME and try again, your method body might be too large.\n"
-                        + "3. check arthas log: " + LogUtil.LOGGER_FILE + "\n"
+                        + "3. check arthas log: " + LogUtil.loggingFile() + "\n"
                         + "4. visit https://github.com/alibaba/arthas/issues/47 for more details.";
                 process.end(-1, msg);
-=======
-                process.write("No class or method is affected, try:\n"
-                              + "1. sm CLASS_NAME METHOD_NAME to make sure the method you are tracing actually exists (it might be in your parent class).\n"
-                              + "2. reset CLASS_NAME and try again, your method body might be too large.\n"
-                              + "3. check arthas log: " + LogUtil.loggingFile() + "\n"
-                              + "4. visit https://github.com/alibaba/arthas/issues/47 for more details.\n");
-                process.end();
->>>>>>> ed38c6a5
                 return;
             }
 
@@ -157,16 +148,4 @@
     protected void completeArgument3(Completion completion) {
         super.complete(completion);
     }
-
-<<<<<<< HEAD
-=======
-    private static void warn(CommandProcess process, String message) {
-        logger.error(message);
-        process.write("cannot operate the current command, pls. check arthas.log\n");
-        if (process.isForeground()) {
-            process.echoTips(Constants.Q_OR_CTRL_C_ABORT_MSG + "\n");
-        }
-    }
-
->>>>>>> ed38c6a5
 }
--- conflicted
+++ resolved
@@ -89,13 +89,8 @@
             //render thread info
             ThreadNode threadNode = (ThreadNode) node;
             //ts=2020-04-29 10:34:00;thread_name=main;id=1;is_daemon=false;priority=5;TCCL=sun.misc.Launcher$AppClassLoader@18b4aac2
-<<<<<<< HEAD
             sb.append(format("ts=%s;thread_name=%s;id=%s;is_daemon=%s;priority=%d;TCCL=%s",
                     DateUtils.formatDateTime(threadNode.getTimestamp()),
-=======
-            sb.append(format("ts=%s;thread_name=%s;id=%d;is_daemon=%s;priority=%d;TCCL=%s",
-                    DateUtils.formatDate(threadNode.getTimestamp()),
->>>>>>> c3c40076
                     threadNode.getThreadName(),
                     threadNode.getThreadId(),
                     threadNode.isDaemon(),

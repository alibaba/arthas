--- conflicted
+++ resolved
@@ -98,14 +98,6 @@
 
         ArrayList<Session> sessions = new ArrayList<Session>(this.sessions.values());
         for (Session session : sessions) {
-<<<<<<< HEAD
-=======
-            SharingResultDistributor resultDistributor = session.getResultDistributor();
-            if (resultDistributor != null) {
-                resultDistributor.appendResult(new MessageModel("arthas server is going to shutdown."));
-                resultDistributor.close();
-            }
->>>>>>> 8f06d818
             logger.info("Removing session before shutdown: {}, last access time: {}", session.getSessionId(), session.getLastAccessTime());
             ResultDistributor resultDistributor = session.getResultDistributor();
             if (resultDistributor != null) {
@@ -154,23 +146,7 @@
             evictConsumers(session);
         }
         for (Session session : toClose) {
-<<<<<<< HEAD
-=======
-            //interrupt foreground job
-            Job job = session.getForegroundJob();
-            if (job != null) {
-                job.interrupt();
-            }
-            long timeOutInMinutes = sessionTimeoutMillis / 1000 / 60;
-            String reason = "session is inactive for " + timeOutInMinutes + " min(s).";
-            SharingResultDistributor resultDistributor = session.getResultDistributor();
-            if (resultDistributor != null) {
-                resultDistributor.appendResult(new MessageModel(reason));
-            }
-            this.removeSession(session.getSessionId());
->>>>>>> 8f06d818
             logger.info("Removing inactive session: {}, last access time: {}", session.getSessionId(), session.getLastAccessTime());
-
             ResultDistributor resultDistributor = session.getResultDistributor();
             if (resultDistributor != null) {
                 long timeOutInMinutes = sessionTimeoutMillis / 1000 / 60;
@@ -185,13 +161,8 @@
      * Check and remove inactive consumer
      */
     public void evictConsumers(Session session) {
-<<<<<<< HEAD
         ResultDistributor distributor = session.getResultDistributor();
-        if (distributor instanceof SharingResultDistributor) {
-=======
-        SharingResultDistributor distributor = session.getResultDistributor();
         if (distributor != null && distributor instanceof SharingResultDistributor) {
->>>>>>> 8f06d818
             SharingResultDistributor sharingResultDistributor = (SharingResultDistributor) distributor;
             List<ResultConsumer> consumers = sharingResultDistributor.getConsumers();
             //remove inactive consumer from session directly

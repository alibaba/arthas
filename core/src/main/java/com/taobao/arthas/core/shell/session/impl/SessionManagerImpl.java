--- conflicted
+++ resolved
@@ -4,7 +4,6 @@
 import com.alibaba.arthas.deps.org.slf4j.LoggerFactory;
 import com.taobao.arthas.core.command.model.MessageModel;
 import com.taobao.arthas.core.distribution.ResultConsumer;
-import com.taobao.arthas.core.distribution.ResultDistributor;
 import com.taobao.arthas.core.distribution.SharingResultDistributor;
 import com.taobao.arthas.core.shell.ShellServerOptions;
 import com.taobao.arthas.core.shell.session.Session;
@@ -71,21 +70,24 @@
     }
 
     @Override
-    public Session closeSession(String sessionId) {
-        Session session = sessions.remove(sessionId);
-        if (session != null) {
-            //interrupt foreground job
-            Job job = session.getForegroundJob();
-            if (job != null) {
-                job.interrupt();
-            }
-            // release ResultDistributor
-            ResultDistributor resultDistributor = session.getResultDistributor();
-            if (resultDistributor != null) {
-                resultDistributor.close();
-            }
-        }
-        return session;
+    public Session removeSession(String sessionId) {
+        Session session = sessions.get(sessionId);
+        if (session == null) {
+            return null;
+        }
+
+        //interrupt foreground job
+        Job job = session.getForegroundJob();
+        if (job != null) {
+            job.interrupt();
+        }
+
+        SharingResultDistributor resultDistributor = session.getResultDistributor();
+        if (resultDistributor != null) {
+            resultDistributor.close();
+        }
+
+        return sessions.remove(sessionId);
     }
 
     @Override
@@ -103,13 +105,12 @@
 
         ArrayList<Session> sessions = new ArrayList<Session>(this.sessions.values());
         for (Session session : sessions) {
-            logger.info("Removing session before shutdown: {}, last access time: {}", session.getSessionId(), session.getLastAccessTime());
-            ResultDistributor resultDistributor = session.getResultDistributor();
+            SharingResultDistributor resultDistributor = session.getResultDistributor();
             if (resultDistributor != null) {
                 resultDistributor.appendResult(new MessageModel("arthas server is going to shutdown."));
-                resultDistributor.close();
-            }
-            this.closeSession(session.getSessionId());
+            }
+            logger.info("Removing session before shutdown: {}, last access time: {}", session.getSessionId(), session.getLastAccessTime());
+            this.removeSession(session.getSessionId());
         }
 
         jobController.close();
@@ -151,14 +152,19 @@
             evictConsumers(session);
         }
         for (Session session : toClose) {
+            //interrupt foreground job
+            Job job = session.getForegroundJob();
+            if (job != null) {
+                job.interrupt();
+            }
+            long timeOutInMinutes = sessionTimeoutMillis / 1000 / 60;
+            String reason = "session is inactive for " + timeOutInMinutes + " min(s).";
+            SharingResultDistributor resultDistributor = session.getResultDistributor();
+            if (resultDistributor != null) {
+                resultDistributor.appendResult(new MessageModel(reason));
+            }
+            this.removeSession(session.getSessionId());
             logger.info("Removing inactive session: {}, last access time: {}", session.getSessionId(), session.getLastAccessTime());
-            ResultDistributor resultDistributor = session.getResultDistributor();
-            if (resultDistributor != null) {
-                long timeOutInMinutes = sessionTimeoutMillis / 1000 / 60;
-                String reason = "session is inactive for " + timeOutInMinutes + " min(s).";
-                resultDistributor.appendResult(new MessageModel(reason));
-            }
-            this.closeSession(session.getSessionId());
         }
     }
 
@@ -166,16 +172,9 @@
      * Check and remove inactive consumer
      */
     public void evictConsumers(Session session) {
-<<<<<<< HEAD
-        ResultDistributor distributor = session.getResultDistributor();
-        if (distributor != null && distributor instanceof SharingResultDistributor) {
-            SharingResultDistributor sharingResultDistributor = (SharingResultDistributor) distributor;
-            List<ResultConsumer> consumers = sharingResultDistributor.getConsumers();
-=======
         SharingResultDistributor distributor = session.getResultDistributor();
         if (distributor != null) {
             List<ResultConsumer> consumers = distributor.getConsumers();
->>>>>>> 931ce392
             //remove inactive consumer from session directly
             long now = System.currentTimeMillis();
             for (ResultConsumer consumer : consumers) {
